// This package has database database layer. Never deal with DDL construction.
package database

import (
	"bytes"
	"database/sql"
	"fmt"
	"log"
	"os"
	"strings"

	"github.com/goccy/go-yaml"
)

type Config struct {
	DbName        string
	User          string
	Password      string
	Host          string
	Port          int
	Socket        string
	SkipView      bool
	SkipExtension bool

	// Only MySQL
	MySQLEnableCleartextPlugin bool

	// Only MySQL and PostgreSQL
	SslMode string

	// Only MySQL
	SslCa string

	// Only PostgreSQL
	TargetSchema []string

	// Only MySQL and PostgreSQL
	DumpConcurrency int
}

type GeneratorConfig struct {
	TargetTables    []string
	SkipTables      []string
	SkipViews       []string
	TargetSchema    []string
	Algorithm       string
	Lock            string
	DumpConcurrency int
	ManagedRoles    []string // Roles whose privileges are managed by sqldef
	EnableDrop      bool     // Whether to enable DROP/REVOKE operations
}

type TransactionQueries struct {
	Begin    string
	Commit   string
	Rollback string
}

// Abstraction layer for multiple kinds of databases
type Database interface {
	DumpDDLs() (string, error)
	DB() *sql.DB
	Close() error
	GetDefaultSchema() string
	SetGeneratorConfig(config GeneratorConfig)
	GetTransactionQueries() TransactionQueries
}

func isDryRun(d Database) bool {
	_, isDryRun := d.(*DryRunDatabase)
	return isDryRun
}

func RunDDLs(d Database, ddls []string, enableDrop bool, beforeApply string, ddlSuffix string) error {
	if isDryRun(d) {
		fmt.Println("-- dry run --")
	} else {
		fmt.Println("-- Apply --")
	}

	txQueries := d.GetTransactionQueries()
	fmt.Printf("%s;\n", txQueries.Begin)

	transaction, err := d.DB().Begin()
	if err != nil {
		return err
	}
	if len(beforeApply) > 0 {
		fmt.Println(beforeApply)
		if _, err := transaction.Exec(beforeApply); err != nil {
<<<<<<< HEAD
			transaction.Rollback()
			fmt.Printf("%s;\n", txQueries.Rollback)
=======
			_ = transaction.Rollback()
>>>>>>> 6bdae657
			return err
		}
	}
	for _, ddl := range ddls {
		// Skip the DDL that contains the following operations unless enableDrop.
		// * DROP TABLE
		// * DROP SCHEMA
		// * DROP COLUMN
		// * DROP ROLE / USER
		// * DROP FUNCTION / PROCEDURE
		// * DROP TRIGGER
		// less dangerous DDLs
		// * DROP VIEW
		// * DROP INDEX
		// * DROP SEQUENCE
		// * DROP TYPE
		// * DROP MATERIALIZED VIEW
		if !enableDrop && (strings.Contains(ddl, "DROP TABLE") ||
			strings.Contains(ddl, "DROP SCHEMA") ||
			strings.Contains(ddl, "DROP COLUMN") ||
			strings.Contains(ddl, "DROP ROLE") ||
			strings.Contains(ddl, "DROP USER") ||
			strings.Contains(ddl, "DROP FUNCTION") ||
			strings.Contains(ddl, "DROP PROCEDURE") ||
			strings.Contains(ddl, "DROP TRIGGER") ||
			strings.Contains(ddl, "DROP VIEW") ||
			strings.Contains(ddl, "DROP MATERIALIZED VIEW") ||
			strings.Contains(ddl, "DROP INDEX") ||
			strings.Contains(ddl, "DROP SEQUENCE") ||
			strings.Contains(ddl, "DROP TYPE")) {
			fmt.Printf("-- Skipped: %s;\n", ddl)
			continue
		}
		fmt.Printf("%s;\n", ddl)
		fmt.Print(ddlSuffix)
		var err error
		if TransactionSupported(ddl) {
			_, err = transaction.Exec(ddl)
		} else {
			_, err = d.DB().Exec(ddl)
		}
		if err != nil {
<<<<<<< HEAD
			transaction.Rollback()
			fmt.Printf("%s;\n", txQueries.Rollback)
			return err
		}
	}
	transaction.Commit()
	fmt.Printf("%s;\n", txQueries.Commit)
=======
			_ = transaction.Rollback()
			return err
		}
	}
	if err := transaction.Commit(); err != nil {
		return err
	}
>>>>>>> 6bdae657
	return nil
}

func TransactionSupported(ddl string) bool {
	return !strings.Contains(strings.ToLower(ddl), "concurrently")
}

func MergeGeneratorConfigs(configs []GeneratorConfig) GeneratorConfig {
	var result GeneratorConfig
	for _, config := range configs {
		result = MergeGeneratorConfig(result, config)
	}
	return result
}

func ParseGeneratorConfigString(yamlString string) GeneratorConfig {
	if yamlString == "" {
		return GeneratorConfig{}
	}
	return parseGeneratorConfigFromBytes([]byte(yamlString))
}

func ParseGeneratorConfig(configFile string) GeneratorConfig {
	if configFile == "" {
		return GeneratorConfig{}
	}

	buf, err := os.ReadFile(configFile)
	if err != nil {
		log.Fatal(err)
	}
	return parseGeneratorConfigFromBytes(buf)
}

// MergeGeneratorConfig merges two configs, with the second one taking precedence
func MergeGeneratorConfig(base, override GeneratorConfig) GeneratorConfig {
	result := base

	// Override fields if they are set in the override config
	if override.TargetTables != nil {
		result.TargetTables = override.TargetTables
	}
	if override.SkipTables != nil {
		result.SkipTables = override.SkipTables
	}
	if override.SkipViews != nil {
		result.SkipViews = override.SkipViews
	}
	if override.TargetSchema != nil {
		result.TargetSchema = override.TargetSchema
	}
	if override.Algorithm != "" {
		result.Algorithm = override.Algorithm
	}
	if override.Lock != "" {
		result.Lock = override.Lock
	}
	if override.DumpConcurrency != 0 {
		result.DumpConcurrency = override.DumpConcurrency
	}
	if override.ManagedRoles != nil {
		result.ManagedRoles = override.ManagedRoles
	}
	if override.EnableDrop {
		result.EnableDrop = override.EnableDrop
	}

	return result
}

func parseGeneratorConfigFromBytes(buf []byte) GeneratorConfig {
	var config struct {
		TargetTables    string   `yaml:"target_tables"`
		SkipTables      string   `yaml:"skip_tables"`
		SkipViews       string   `yaml:"skip_views"`
		TargetSchema    string   `yaml:"target_schema"`
		Algorithm       string   `yaml:"algorithm"`
		Lock            string   `yaml:"lock"`
		DumpConcurrency int      `yaml:"dump_concurrency"`
		ManagedRoles    []string `yaml:"managed_roles"`
		EnableDrop      bool     `yaml:"enable_drop"`
	}

	dec := yaml.NewDecoder(bytes.NewReader(buf), yaml.DisallowUnknownField())
	err := dec.Decode(&config)
	if err != nil {
		log.Fatal(err)
	}

	var targetTables []string
	if config.TargetTables != "" {
		targetTables = strings.Split(strings.Trim(config.TargetTables, "\n"), "\n")
	}

	var skipTables []string
	if config.SkipTables != "" {
		skipTables = strings.Split(strings.Trim(config.SkipTables, "\n"), "\n")
	}

	var skipViews []string
	if config.SkipViews != "" {
		skipViews = strings.Split(strings.Trim(config.SkipViews, "\n"), "\n")
	}

	var targetSchema []string
	if config.TargetSchema != "" {
		targetSchema = strings.Split(strings.Trim(config.TargetSchema, "\n"), "\n")
	}

	var algorithm string
	if config.Algorithm != "" {
		algorithm = strings.Trim(config.Algorithm, "\n")
	}

	var lock string
	if config.Lock != "" {
		lock = strings.Trim(config.Lock, "\n")
	}
	return GeneratorConfig{
		TargetTables:    targetTables,
		SkipTables:      skipTables,
		SkipViews:       skipViews,
		TargetSchema:    targetSchema,
		Algorithm:       algorithm,
		Lock:            lock,
		DumpConcurrency: config.DumpConcurrency,
		ManagedRoles:    config.ManagedRoles,
		EnableDrop:      config.EnableDrop,
	}
}<|MERGE_RESOLUTION|>--- conflicted
+++ resolved
@@ -88,12 +88,8 @@
 	if len(beforeApply) > 0 {
 		fmt.Println(beforeApply)
 		if _, err := transaction.Exec(beforeApply); err != nil {
-<<<<<<< HEAD
-			transaction.Rollback()
+			_ = transaction.Rollback()
 			fmt.Printf("%s;\n", txQueries.Rollback)
-=======
-			_ = transaction.Rollback()
->>>>>>> 6bdae657
 			return err
 		}
 	}
@@ -136,23 +132,15 @@
 			_, err = d.DB().Exec(ddl)
 		}
 		if err != nil {
-<<<<<<< HEAD
 			transaction.Rollback()
 			fmt.Printf("%s;\n", txQueries.Rollback)
 			return err
 		}
 	}
-	transaction.Commit()
-	fmt.Printf("%s;\n", txQueries.Commit)
-=======
-			_ = transaction.Rollback()
-			return err
-		}
-	}
 	if err := transaction.Commit(); err != nil {
 		return err
 	}
->>>>>>> 6bdae657
+	fmt.Printf("%s;\n", txQueries.Commit)
 	return nil
 }
 
