# sqldef [![sqldef](https://github.com/sqldef/sqldef/actions/workflows/sqldef.yml/badge.svg)](https://github.com/sqldef/sqldef/actions/workflows/sqldef.yml)

The easiest idempotent MySQL/PostgreSQL/SQLite3/SQL Server schema management by SQL.

This is inspired by [Ridgepole](https://github.com/winebarrel/ridgepole) but using SQL,
so there's no need to remember Ruby DSL.

![demo](./demo.gif)

## Installation

Download the single-binary executable for your favorite database from:

https://github.com/sqldef/sqldef/releases

## Usage

### mysqldef

`mysqldef` should work in the same way as `mysql` for setting connection information.

```
Usage:
  mysqldef [OPTIONS] [database|current.sql] < desired.sql

Application Options:
  -u, --user=user_name              MySQL user name (default: root)
  -p, --password=password           MySQL user password, overridden by $MYSQL_PWD
  -h, --host=host_name              Host to connect to the MySQL server (default: 127.0.0.1)
  -P, --port=port_num               Port used for the connection (default: 3306)
  -S, --socket=socket               The socket file to use for connection
      --ssl-mode=ssl_mode           SSL connection mode(PREFERRED,REQUIRED,DISABLED). (default: PREFERRED)
      --ssl-ca=ssl_ca               File that contains list of trusted SSL Certificate Authorities
      --password-prompt             Force MySQL user password prompt
      --enable-cleartext-plugin     Enable/disable the clear text authentication plugin
      --file=sql_file               Read desired SQL from the file, rather than stdin (default: -)
      --dry-run                     Don't run DDLs but just show them
      --export                      Just dump the current schema to stdout
      --enable-drop                 Enable destructive changes such as DROP for TABLE, SCHEMA, ROLE, USER, FUNCTION, PROCEDURE, TRIGGER, VIEW, INDEX, SEQUENCE, TYPE
      --skip-view                   Skip managing views (temporary feature, to be removed later)
      --before-apply=               Execute the given string before applying the regular DDLs
      --config=                     YAML file to specify: target_tables, skip_tables, algorithm, lock, dump_concurrency (can be specified multiple times)
      --config-inline=              YAML object to specify: target_tables, skip_tables, algorithm, lock, dump_concurrency (can be specified multiple times)
      --help                        Show this help
      --version                     Show this version
```

#### Example

```sql
# Make sure that MySQL server can be connected by mysql(1)
$ mysql -uroot test -e "select 1;"
+---+
| 1 |
+---+
| 1 |
+---+

# Dump current schema by adding `def` suffix and --export
$ mysqldef -uroot test --export
CREATE TABLE `user` (
  `id` bigint(20) unsigned NOT NULL AUTO_INCREMENT,
  `name` varchar(191) DEFAULT 'k0kubun',
  PRIMARY KEY (`id`)
) ENGINE=InnoDB DEFAULT CHARSET=utf8mb4;

# Save it to edit
$ mysqldef -uroot test --export > schema.sql
```

Update the schema.sql like (instead of `ADD INDEX`, you can just add `KEY index_name (name)` in the `CREATE TABLE` as well):

```diff
 CREATE TABLE user (
   id BIGINT UNSIGNED NOT NULL AUTO_INCREMENT PRIMARY KEY,
   name VARCHAR(128) DEFAULT 'k0kubun',
+  created_at DATETIME NOT NULL
 ) Engine=InnoDB DEFAULT CHARSET=utf8mb4;
+
+ALTER TABLE user ADD INDEX index_name(name);
```

And then run:

```sql
# Check the auto-generated migration plan without execution
$ mysqldef -uroot test --dry-run < schema.sql
--- dry run ---
Run: 'ALTER TABLE user ADD COLUMN created_at datetime NOT NULL ;'
Run: 'ALTER TABLE user ADD INDEX index_name(name);'

# Run the above DDLs
$ mysqldef -uroot test < schema.sql
Run: 'ALTER TABLE user ADD COLUMN created_at datetime NOT NULL ;'
Run: 'ALTER TABLE user ADD INDEX index_name(name);'

# Operation is idempotent, safe for running it multiple times
$ mysqldef -uroot test < schema.sql
Nothing is modified

# Run without dropping existing tables and columns
$ mysqldef -uroot test < schema.sql
Skipped: 'DROP TABLE users;'

# Run dropping existing tables and columns
$ mysqldef -uroot test --enable-drop < schema.sql
Run: 'DROP TABLE users;'

# Run using file with skip tables
# Tables in 'skip-tables' are ignored (can use Regexp)
$ echo "user\n.*_bk\n.*_[0-9]{8}" > skip-tables
$ mysqldef -uroot test --skip-file skip-tables < schema.sql

# Use config file to control schema management
$ cat > config.yml <<EOF
target_tables: |
  users
  posts_\d+
skip_tables: |
  tmp_.*
algorithm: INPLACE
lock: NONE
dump_concurrency: 8
EOF
$ mysqldef -uroot test --config=config.yml < schema.sql

# Use inline YAML configuration
$ mysqldef -uroot test --config-inline="skip_tables: temp_.*" < schema.sql

# Multiple configs with order preservation (latter wins)
# In this example, algorithm from config-inline overrides the one from config.yml
$ mysqldef -uroot test --config=config.yml --config-inline="algorithm: INSTANT" < schema.sql
```

### psqldef

`psqldef` should work in the same way as `psql` for setting connection information.

```
Usage:
  psqldef [OPTION]... [DBNAME|current.sql] < desired.sql

Application Options:
  -U, --user=username         PostgreSQL user name (default: postgres)
  -W, --password=password     PostgreSQL user password, overridden by $PGPASSWORD
  -h, --host=hostname         Host or socket directory to connect to the PostgreSQL server (default: 127.0.0.1)
  -p, --port=port             Port used for the connection (default: 5432)
      --password-prompt       Force PostgreSQL user password prompt
  -f, --file=filename         Read desired SQL from the file, rather than stdin (default: -)
      --dry-run               Don't run DDLs but just show them
      --export                Just dump the current schema to stdout
      --enable-drop           Enable destructive changes such as DROP for TABLE, SCHEMA, ROLE, USER, FUNCTION, PROCEDURE, TRIGGER, VIEW, INDEX, SEQUENCE, TYPE
      --skip-view             Skip managing views/materialized views
      --skip-extension        Skip managing extensions
      --before-apply=         Execute the given string before applying the regular DDLs
<<<<<<< HEAD
      --config=               YAML file to specify: target_tables, skip_tables, skip_views, target_schema
      --include-privileges=   Include privilege management for specific roles (can be specified multiple times)
=======
      --config=               YAML file to specify: target_tables, skip_tables, skip_views, target_schema, dump_concurrency (can be specified multiple times)
      --config-inline=        YAML object to specify: target_tables, skip_tables, skip_views, target_schema, dump_concurrency (can be specified multiple times)
>>>>>>> 93528277
      --help                  Show this help
      --version               Show this version
```

You can use `PGSSLMODE` environment variable to specify sslmode.

#### Example

```sql
# Make sure that PostgreSQL server can be connected by psql(1)
$ psql -U postgres test -c "select 1;"
 ?column?
----------
        1
(1 row)

# Dump current schema by adding `def` suffix and --export
$ psqldef -U postgres test --export
CREATE TABLE public.users (
    id bigint NOT NULL,
    name text,
    age integer
);

CREATE TABLE public.bigdata (
    data bigint
);

# Save it to edit
$ psqldef -U postgres test --export > schema.sql
```

Update the schema.sql like:

```diff
 CREATE TABLE users (
     id bigint NOT NULL PRIMARY KEY,
-    name text,
     age int
 );

-CREATE TABLE bigdata (
-    data bigint
-);
```

And then run:

```shell
# Check the auto-generated migration plan without execution
$ psqldef -U postgres test --dry-run < schema.sql
--- dry run ---
Run: 'DROP TABLE bigdata;'
Run: 'ALTER TABLE users DROP COLUMN name;'

# Run the above DDLs
$ psqldef -U postgres test < schema.sql
Run: 'DROP TABLE bigdata;'
Run: 'ALTER TABLE users DROP COLUMN name;'

# Operation is idempotent, safe for running it multiple times
$ psqldef -U postgres test < schema.sql
Nothing is modified

# Run without dropping existing tables and columns
$ psqldef -U postgres test < schema.sql
Skipped: 'DROP TABLE users;'

# Run dropping existing tables and columns
$ psqldef -U postgres test --enable-drop < schema.sql
Run: 'DROP TABLE users;'

<<<<<<< HEAD
# Managing table privileges for specific roles
$ cat schema.sql
CREATE TABLE users (
    id bigint NOT NULL PRIMARY KEY,
    name text
);
GRANT SELECT ON TABLE users TO readonly_user;
GRANT SELECT, INSERT, UPDATE ON TABLE users TO app_user;
=======
# Use config file to filter tables and schemas
$ cat > config.yml <<EOF
target_tables: |
  public\.users
  public\.posts_\d+
skip_tables: |
  migrations
  temp_.*
skip_views: |
  materialized_view_.*
target_schema: |
  public
  app
dump_concurrency: 4
EOF
$ psqldef -U postgres test --config=config.yml < schema.sql

# Use inline YAML configuration
$ psqldef -U postgres test --config-inline="target_schema: public" < schema.sql

# Multiple configs with order preservation (latter wins)
# In this example, skip_tables from the second config overrides the first
$ psqldef -U postgres test --config=base.yml --config-inline="skip_tables: archived_.*" < schema.sql
>>>>>>> 93528277
```

### sqlite3def

```
Usage:
  sqlite3def [OPTIONS] [FILENAME|current.sql] < desired.sql

Application Options:
  -f, --file=filename         Read desired SQL from the file, rather than stdin (default: -)
      --dry-run               Don't run DDLs but just show them
      --export                Just dump the current schema to stdout
      --enable-drop           Enable destructive changes such as DROP for TABLE, SCHEMA, ROLE, USER, FUNCTION, PROCEDURE, TRIGGER, VIEW, INDEX, SEQUENCE, TYPE
      --config=               YAML file to specify: target_tables, skip_tables (can be specified multiple times)
      --config-inline=        YAML object to specify: target_tables, skip_tables (can be specified multiple times)
      --help                  Show this help
      --version               Show this version
```

#### Example

```sql
# Create SQLite database and tables
$ sqlite3 mydb.db "CREATE TABLE users (id INTEGER PRIMARY KEY, name TEXT);"

# Export current schema
$ sqlite3def mydb.db --export > schema.sql

# Use config file to filter tables
$ cat > config.yml <<EOF
target_tables: |
  users
  posts_\d+
skip_tables: |
  sqlite_.*
  temp_.*
EOF
$ sqlite3def mydb.db --config=config.yml < schema.sql

# Use inline YAML configuration
$ sqlite3def mydb.db --config-inline="skip_tables: backup_.*" < schema.sql

# Multiple configs with order preservation (latter wins)
$ sqlite3def mydb.db --config=config.yml --config-inline="target_tables: users" < schema.sql
```

### mssqldef

```
Usage:
  mssqldef [OPTIONS] [database|current.sql] < desired.sql

Application Options:
  -U, --user=user_name        MSSQL user name (default: sa)
  -P, --password=password     MSSQL user password, overridden by $MSSQL_PWD
  -h, --host=host_name        Host to connect to the MSSQL server (default: 127.0.0.1)
  -p, --port=port_num         Port used for the connection (default: 1433)
      --password-prompt       Force MSSQL user password prompt
      --file=sql_file         Read desired SQL from the file, rather than stdin (default: -)
      --dry-run               Don't run DDLs but just show them
      --export                Just dump the current schema to stdout
      --enable-drop           Enable destructive changes such as DROP for TABLE, SCHEMA, ROLE, USER, FUNCTION, PROCEDURE, TRIGGER, VIEW, INDEX, SEQUENCE, TYPE
      --config=               YAML file to specify: target_tables, skip_tables (can be specified multiple times)
      --config-inline=        YAML object to specify: target_tables, skip_tables (can be specified multiple times)
      --help                  Show this help
      --version               Show this version
```

#### Example

```sql
# Apply schema to MSSQL database
$ mssqldef -U sa -P password123 mydb < schema.sql

# Export current schema
$ mssqldef -U sa -P password123 mydb --export > current.sql

# Use config file to filter tables
$ cat > config.yml <<EOF
target_tables: |
  dbo\.users
  dbo\.posts_\d+
skip_tables: |
  sys\..*
  temp_.*
EOF
$ mssqldef -U sa -P password123 mydb --config=config.yml < schema.sql

# Use inline YAML configuration
$ mssqldef -U sa -P password123 mydb --config-inline="skip_tables: backup_.*" < schema.sql

# Multiple configs with order preservation (latter wins)
$ mssqldef -U sa -P password123 mydb --config=base.yml --config-inline="target_tables: dbo\..*" < schema.sql
```

## Supported features

Following DDLs can be generated by updating `CREATE TABLE`.
Some of them can also be used for input schema file.

- MySQL
  - Table: CREATE TABLE, DROP TABLE
  - Column: ADD COLUMN, CHANGE COLUMN, DROP COLUMN
  - Index: ADD INDEX, ADD UNIQUE INDEX, CREATE INDEX, CREATE UNIQUE INDEX, DROP INDEX
  - Primary key: ADD PRIMARY KEY, DROP PRIMARY KEY
  - Foreign Key: ADD FOREIGN KEY, DROP FOREIGN KEY
  - View: CREATE VIEW, CREATE OR REPLACE VIEW, DROP VIEW
- PostgreSQL
  - Table: CREATE TABLE, DROP TABLE
  - Column: ADD COLUMN, ALTER COLUMN, DROP COLUMN
  - Index: CREATE INDEX, CREATE UNIQUE INDEX, DROP INDEX
  - Foreign / Primary Key: ADD FOREIGN KEY, DROP CONSTRAINT
  - Policy: CREATE POLICY, DROP POLICY
  - View: CREATE VIEW, CREATE OR REPLACE VIEW, DROP VIEW
- SQLite3
  - Table: CREATE TABLE, DROP TABLE, CREATE VIRTUAL TABLE
  - Column: ADD COLUMN, DROP COLUMN
  - Index: CREATE INDEX, DROP INDEX
  - View: CREATE VIEW, DROP VIEW
- SQL Server
  - Table: CREATE TABLE, DROP TABLE
  - Column: ADD COLUMN, DROP COLUMN, DROP CONSTRAINT
  - Index: ADD INDEX, DROP INDEX
  - Primary key: ADD PRIMARY KEY, DROP PRIMARY KEY
  - VIEW: CREATE VIEW, DROP VIEW

## MySQL examples
### CREATE TABLE
```diff
+CREATE TABLE users (
+  name VARCHAR(40) DEFAULT NULL
+);
```

Remove the statement to DROP TABLE.

### ADD COLUMN
```diff
 CREATE TABLE users (
   name VARCHAR(40) DEFAULT NULL,
+  created_at DATETIME NOT NULL
 );
```

Remove the line to DROP COLUMN.

### CHANGE COLUMN
```diff
 CREATE TABLE users (
-  name VARCHAR(40) DEFAULT NULL,
+  name CHAR(40) DEFAULT NULL,
   created_at DATETIME NOT NULL
 );
```

### ADD INDEX

```diff
 CREATE TABLE users (
   name CHAR(40) DEFAULT NULL,
   created_at DATETIME NOT NULL,
+  UNIQUE KEY index_name(name)
 );
```

or

```diff
 CREATE TABLE users (
   name CHAR(40) DEFAULT NULL,
   created_at DATETIME NOT NULL
 );
+
+ALTER TABLE users ADD UNIQUE INDEX index_name(name);
```

Remove the line to DROP INDEX.

### ADD PRIMARY KEY
```diff
 CREATE TABLE users (
+  id BIGINT UNSIGNED NOT NULL AUTO_INCREMENT PRIMARY KEY,
   name CHAR(40) DEFAULT NULL,
   created_at datetime NOT NULL,
   UNIQUE KEY index_name(name)
 );
```

Remove the line to DROP PRIMARY KEY.

Composite primary key may not work for now.

### ADD FOREIGN KEY

```diff
 CREATE TABLE users (
   id BIGINT UNSIGNED NOT NULL AUTO_INCREMENT PRIMARY KEY,
   name CHAR(40) DEFAULT NULL,
   created_at datetime NOT NULL,
   UNIQUE KEY index_name(name)
 );

 CREATE TABLE posts (
   user_id BIGINT UNSIGNED NOT NULL,
+  CONSTRAINT posts_ibfk_1 FOREIGN KEY (user_id) REFERENCES users (id)
 );
```

Remove the line to DROP FOREIGN KEY.

Composite foreign key may not work for now.

### CREATE (OR REPLACE) VIEW

```diff
 CREATE VIEW foo AS
   select u.id as id, p.id as post_id
   from  (
     mysqldef_test.users as u
     join mysqldef_test.posts as p on ((u.id = p.user_id))
   )
 ;
+ CREATE OR REPLACE VIEW foo AS select u.id as id, p.id as post_id from (mysqldef_test.users as u join mysqldef_test.posts as p on (((u.id = p.user_id) and (p.is_deleted = 0))));
```

Remove the line to DROP VIEW.

## PostgreSQL examples
### CREATE TABLE
```diff
+CREATE TABLE users (
+  id BIGINT PRIMARY KEY
+);
```

Remove the statement to DROP TABLE.

### ADD COLUMN
```diff
 CREATE TABLE users (
   id BIGINT PRIMARY KEY,
+  name VARCHAR(40)
 );
```

Remove the line to DROP COLUMN.

### CREATE INDEX

```diff
 CREATE TABLE users (
   id BIGINT PRIMARY KEY,
   name VARCHAR(40)
 );
+CREATE INDEX index_name on users (name);
```

Remove the line to DROP INDEX.

### ADD FOREIGN KEY

```diff
 CREATE TABLE users (
   id BIGINT PRIMARY KEY,
   name VARCHAR(40)
 );
 CREATE INDEX index_name on users (name);

 CREATE TABLE posts (
   user_id BIGINT,
+  CONSTRAINT fk_posts_user_id FOREIGN KEY (user_id) REFERENCES users (id)
 )
```

Remove the line to DROP CONSTRAINT.

### ADD POLICY

```diff
 CREATE TABLE users (
   id BIGINT PRIMARY KEY,
   name VARCHAR(40)
 );
 CREATE POLICY p_users ON users AS PERMISSIVE FOR ALL TO PUBLIC USING (id = (current_user)::integer) WITH CHECK ((name)::text = current_user)

+CREATE POLICY p_users ON users AS PERMISSIVE FOR ALL TO PUBLIC USING (id = (current_user)::integer) WITH CHECK ((name)::text = current_user)
```

Remove the line to DROP POLICY.

### CREATE (OR REPLACE) VIEW

```diff
 CREATE VIEW foo AS
   select u.id as id, p.id as post_id
   from  (
     mysqldef_test.users as u
     join mysqldef_test.posts as p on ((u.id = p.user_id))
   )
 ;
+ CREATE OR REPLACE VIEW foo AS select u.id as id, p.id as post_id from (users as u join posts as p on (((u.id = p.user_id) and (p.is_deleted = 0))));
```

Remove the line to DROP VIEW.

## Distributions
### Linux
A debian package might be supported in the future, but for now it has not been implemented yet.

```bash
# mysqldef
wget -O - https://github.com/sqldef/sqldef/releases/latest/download/mysqldef_linux_amd64.tar.gz \
  | tar xvz

# psqldef
wget -O - https://github.com/sqldef/sqldef/releases/latest/download/psqldef_linux_amd64.tar.gz \
  | tar xvz
```

### macOS
[Homebrew tap](https://github.com/sqldef/homebrew-sqldef) is available.

```
# mysqldef
brew install sqldef/sqldef/mysqldef

# psqldef
brew install sqldef/sqldef/psqldef
```

## Column and Table Renaming

### Column Renaming

sqldef supports renaming columns using the `-- @rename from=old_name` annotation:

```sql
CREATE TABLE users (
  id bigint NOT NULL,
  user_name text, -- @rename from=username
  age integer
);
```

This will generate appropriate rename commands for each database:
- MySQL: `ALTER TABLE users CHANGE COLUMN username user_name text`
- PostgreSQL: `ALTER TABLE users RENAME COLUMN username TO user_name`
- SQL Server: `EXEC sp_rename 'users.username', 'user_name', 'COLUMN'`
- SQLite: `ALTER TABLE users RENAME COLUMN username TO user_name`

For columns with special characters or spaces, use double quotes:

```sql
CREATE TABLE users (
  id bigint NOT NULL,
  column_with_underscore varchar(50), -- @rename from="column-with-dash"
  normal_column text, -- @rename from="special column"
);
```

### Table Renaming

sqldef supports renaming tables using the `-- @rename from=old_name` annotation on the CREATE TABLE line:

```sql
CREATE TABLE users ( -- @rename from=user_accounts
  id bigint NOT NULL,
  username text,
  age integer
);
```

You can also use the block comment style:

```sql
CREATE TABLE users /* @rename from=user_accounts */ (
  id bigint NOT NULL,
  username text,
  age integer
);
```

This will generate appropriate rename commands for each database:
- MySQL: `ALTER TABLE user_accounts RENAME TO users`
- PostgreSQL: `ALTER TABLE user_accounts RENAME TO users`
- SQL Server: `EXEC sp_rename 'user_accounts', 'users'`
- SQLite: `ALTER TABLE user_accounts RENAME TO users`

For tables with special characters or spaces, use double quotes:

```sql
CREATE TABLE user_profiles ( -- @rename from="user accounts"
  id bigint NOT NULL,
  name text
);
```

You can combine table renaming with column renaming and other schema changes:

```sql
CREATE TABLE accounts ( -- @rename from=old_accounts
  id bigint NOT NULL PRIMARY KEY,
  username varchar(100) NOT NULL, -- @rename from=user_name
  is_active boolean DEFAULT true
);
```

## Limitations

Because sqldef distinguishes table/index by its name, sqldef does NOT support:

- RENAME INDEX
  - DROP + ADD could be fine for index, though

To rename them, you would need to rename manually and use `--export` again.

## Development

If you update parser/parser.y, run:

```
$ make parser
```

You can use the following command to prepare command line tools and DB servers for running tests.

```bash
# Linux
$ sudo apt install mysql-client postgresql-client sqlite3
$ curl https://packages.microsoft.com/keys/microsoft.asc | sudo apt-key add -
$ curl https://packages.microsoft.com/config/ubuntu/22.04/prod.list | sudo tee /etc/apt/sources.list.d/msprod.list
$ sudo apt-get update && sudo apt-get install mssql-tools # then add: export PATH="$PATH:/opt/mssql-tools/bin"

# macOS
$ brew install libpq && brew link --force libpq
$ brew install microsoft/mssql-release/mssql-tools

# Start database
$ docker-compose up

# Run all tests
$ make test

# Run *def tests
$ go test ./cmd/*def

# Run a single test
$ go test ./cmd/mysqldef -run=TestApply/CreateTable
```

## Contributing

Please file a pull request if you have a feature request.

If you're unsure what to do, you may file a "Feature requests" ticket on [Discussions](https://github.com/sqldef/sqldef/discussions)
and discuss how to implement that with the community.

## License

Unless otherwise noted, the sqldef source files are distributed under the MIT License found in the LICENSE file.

[parser](./parser) is distributed under the Apache Version 2.0 license found in the parser/LICENSE.md file.<|MERGE_RESOLUTION|>--- conflicted
+++ resolved
@@ -153,13 +153,9 @@
       --skip-view             Skip managing views/materialized views
       --skip-extension        Skip managing extensions
       --before-apply=         Execute the given string before applying the regular DDLs
-<<<<<<< HEAD
-      --config=               YAML file to specify: target_tables, skip_tables, skip_views, target_schema
       --include-privileges=   Include privilege management for specific roles (can be specified multiple times)
-=======
       --config=               YAML file to specify: target_tables, skip_tables, skip_views, target_schema, dump_concurrency (can be specified multiple times)
       --config-inline=        YAML object to specify: target_tables, skip_tables, skip_views, target_schema, dump_concurrency (can be specified multiple times)
->>>>>>> 93528277
       --help                  Show this help
       --version               Show this version
 ```
@@ -232,7 +228,6 @@
 $ psqldef -U postgres test --enable-drop < schema.sql
 Run: 'DROP TABLE users;'
 
-<<<<<<< HEAD
 # Managing table privileges for specific roles
 $ cat schema.sql
 CREATE TABLE users (
@@ -241,7 +236,7 @@
 );
 GRANT SELECT ON TABLE users TO readonly_user;
 GRANT SELECT, INSERT, UPDATE ON TABLE users TO app_user;
-=======
+
 # Use config file to filter tables and schemas
 $ cat > config.yml <<EOF
 target_tables: |
@@ -265,7 +260,6 @@
 # Multiple configs with order preservation (latter wins)
 # In this example, skip_tables from the second config overrides the first
 $ psqldef -U postgres test --config=base.yml --config-inline="skip_tables: archived_.*" < schema.sql
->>>>>>> 93528277
 ```
 
 ### sqlite3def
