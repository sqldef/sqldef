# yaml-language-server: $schema=../testutils/testcase.schema.json

CreateTable:
  desired: |
    CREATE TABLE users (
      id bigint NOT NULL,
      name text,
      age integer
    );
    CREATE TABLE bigdata (
      data bigint
    );
DropTable:
  current: |
    CREATE TABLE users (
      id bigint NOT NULL,
      name text,
      age integer
    );
    CREATE TABLE bigdata (
      data bigint
    );
  desired: |
    CREATE TABLE users (
      id bigint NOT NULL,
      name text,
      age integer
    );
  up: |
    DROP TABLE "public"."bigdata";
  down: |
    CREATE TABLE bigdata (
      data bigint
    );
EmptyTable:
  desired: |
    CREATE TABLE public.test ();
CreateTableWithDefault:
  desired: |
    CREATE TABLE users (
      profile character varying(50) NOT NULL DEFAULT ''::character varying,
      default_int int default 20,
      default_bool bool default true,
      default_numeric numeric(5) default 42.195,
      default_fixed_char character(3) default 'JPN'::bpchar,
      default_text text default ''::text,
      default_json json default '[]'::json,
      default_jsonb jsonb default '[]'::jsonb,
      default_current_timestamp timestamp default CURRENT_TIMESTAMP,
      default_current_date date default CURRENT_DATE,
      default_current_time time default CURRENT_TIME,
      default_date_text text DEFAULT CURRENT_TIMESTAMP::date::text,
      default_now timestamp default now(),
      default_array_int int[] default '{}'::int[],
      default_array_constructor int[] DEFAULT ARRAY[]::int[],
      default_array_element_typecast text[] DEFAULT ARRAY[current_date::text]::text[],
      joined_at timestamp with time zone NOT NULL DEFAULT '0001-01-01 00:00:00'::timestamp without time zone,
      created_at timestamp with time zone DEFAULT now()
    );
CreateTableWithDefaultContainingQuote:
  current: |
    CREATE TABLE test ();
  desired: |
    CREATE TABLE test (
      thing text default 'it''s free real estate'
    );
  up: |
    ALTER TABLE "public"."test" ADD COLUMN "thing" text DEFAULT 'it''s free real estate';
  down: |
    ALTER TABLE "public"."test" DROP COLUMN "thing";
CreateTableChangeDefaultBoolean:
  current: |
    CREATE TABLE test (
      col boolean default true
    );
  desired: |
    CREATE TABLE test (
      col boolean default false
    );
  up: |
    ALTER TABLE "public"."test" ALTER COLUMN "col" SET DEFAULT false;
  down: |
    ALTER TABLE "public"."test" ALTER COLUMN "col" SET DEFAULT true;
ParseTextCheckConstraint:
  current: |
    CREATE TABLE test (
      col text NOT NULL CHECK (col <> ''::text)
    );
  desired: |
    CREATE TABLE test (
      col text NOT NULL
    );
  up: |
    ALTER TABLE "public"."test" DROP CONSTRAINT "test_col_check";
  down: |
    ALTER TABLE "public"."test" ADD CONSTRAINT "test_col_check" CHECK (col <> '');
CheckConstraintWithReservedWordColumnName:
  desired: |
    CREATE TABLE test (
      "point" integer NOT NULL CONSTRAINT check_point CHECK (point > 0)
    );
DropPrimaryKey:
  current: |
    CREATE TABLE users (
      id bigint NOT NULL PRIMARY KEY,
      name text
    );
  desired: |
    CREATE TABLE users (
      id bigint NOT NULL,
      name text
    );
  up: |
    ALTER TABLE "public"."users" DROP CONSTRAINT "users_pkey";
  down: |
    ALTER TABLE "public"."users" ADD PRIMARY KEY ("id");
ParseAllAnyCheckConstraint:
  current: |
    CREATE TABLE test (
      n1 int,
      n2 int,
      t1 text
    );
  desired: |
    CREATE TABLE test (
      n1 int CHECK (n1 = ANY (ARRAY[1, 2, 3])),
      n2 int CHECK (n2 = ALL (ARRAY[1, 2, 3])),
      t1 text CHECK (t1 = SOME (ARRAY['x', 'y']))
    );
  up: |
    ALTER TABLE "public"."test" ADD CONSTRAINT "test_n1_check" CHECK (n1 = ANY (ARRAY[1, 2, 3]));
    ALTER TABLE "public"."test" ADD CONSTRAINT "test_n2_check" CHECK (n2 = ALL (ARRAY[1, 2, 3]));
    ALTER TABLE "public"."test" ADD CONSTRAINT "test_t1_check" CHECK (t1 = ANY (ARRAY['x', 'y']));
  down: |
    ALTER TABLE "public"."test" DROP CONSTRAINT "test_n1_check";
    ALTER TABLE "public"."test" DROP CONSTRAINT "test_n2_check";
    ALTER TABLE "public"."test" DROP CONSTRAINT "test_t1_check";
AllAnySomeCheckConstraintsCreate:
  desired: |
    CREATE TABLE test_all_any (
      id INTEGER PRIMARY KEY,
      state TEXT CHECK (state = ANY (ARRAY['active', 'pending'])),
      all_positive INTEGER CHECK (all_positive = ALL (ARRAY[1, 2, 3])),
      some_text TEXT CHECK (some_text = SOME (ARRAY['valid', 'allowed'])),
      score INTEGER CHECK (score > ALL (ARRAY[0, 10, 20]))
    );
AllAnySomeCheckConstraintsModifyAll:
  current: |
    CREATE TABLE test_all_any (
      id INTEGER PRIMARY KEY,
      state TEXT CHECK (state = ANY (ARRAY['active', 'pending'])),
      all_positive INTEGER CHECK (all_positive = ALL (ARRAY[1, 2, 3])),
      some_text TEXT CHECK (some_text = SOME (ARRAY['valid', 'allowed'])),
      score INTEGER CHECK (score > ALL (ARRAY[0, 10, 20]))
    );
  desired: |
    CREATE TABLE test_all_any (
      id INTEGER PRIMARY KEY,
      state TEXT CHECK (state = ANY (ARRAY['active', 'pending'])),
      all_positive INTEGER CHECK (all_positive = ALL (ARRAY[2, 3, 4])),
      some_text TEXT CHECK (some_text = SOME (ARRAY['valid', 'allowed'])),
      score INTEGER CHECK (score > ALL (ARRAY[0, 10, 20]))
    );
  up: |
    ALTER TABLE "public"."test_all_any" DROP CONSTRAINT "test_all_any_all_positive_check";
    ALTER TABLE "public"."test_all_any" ADD CONSTRAINT "test_all_any_all_positive_check" CHECK (all_positive = ALL (ARRAY[2, 3, 4]));
  down: |
    ALTER TABLE "public"."test_all_any" DROP CONSTRAINT "test_all_any_all_positive_check";
    ALTER TABLE "public"."test_all_any" ADD CONSTRAINT "test_all_any_all_positive_check" CHECK (all_positive = ALL (ARRAY[1, 2, 3]));
AllAnySomeCheckConstraintsModifySome:
  current: |
    CREATE TABLE test_all_any (
      id INTEGER PRIMARY KEY,
      state TEXT CHECK (state = ANY (ARRAY['active', 'pending'])),
      all_positive INTEGER CHECK (all_positive = ALL (ARRAY[2, 3, 4])),
      some_text TEXT CHECK (some_text = SOME (ARRAY['valid', 'allowed'])),
      score INTEGER CHECK (score > ALL (ARRAY[0, 10, 20]))
    );
  desired: |
    CREATE TABLE test_all_any (
      id INTEGER PRIMARY KEY,
      state TEXT CHECK (state = ANY (ARRAY['active', 'pending'])),
      all_positive INTEGER CHECK (all_positive = ALL (ARRAY[2, 3, 4])),
      some_text TEXT CHECK (some_text = SOME (ARRAY['updated', 'modified', 'changed'])),
      score INTEGER CHECK (score > ALL (ARRAY[0, 10, 20]))
    );
  up: |
    ALTER TABLE "public"."test_all_any" DROP CONSTRAINT "test_all_any_some_text_check";
    ALTER TABLE "public"."test_all_any" ADD CONSTRAINT "test_all_any_some_text_check" CHECK (some_text = ANY (ARRAY['updated', 'modified', 'changed']));
  down: |
    ALTER TABLE "public"."test_all_any" DROP CONSTRAINT "test_all_any_some_text_check";
    ALTER TABLE "public"."test_all_any" ADD CONSTRAINT "test_all_any_some_text_check" CHECK (some_text = ANY (ARRAY['valid', 'allowed']));
AllAnySomeCheckConstraintsRemove:
  current: |
    CREATE TABLE test_all_any (
      id INTEGER PRIMARY KEY,
      state TEXT CHECK (state = ANY (ARRAY['active', 'pending'])),
      all_positive INTEGER CHECK (all_positive = ALL (ARRAY[2, 3, 4])),
      some_text TEXT CHECK (some_text = SOME (ARRAY['updated', 'modified', 'changed'])),
      score INTEGER CHECK (score > ALL (ARRAY[0, 10, 20]))
    );
  desired: |
    CREATE TABLE test_all_any (
      id INTEGER PRIMARY KEY,
      state TEXT,
      all_positive INTEGER,
      some_text TEXT,
      score INTEGER
    );
  up: |
    ALTER TABLE "public"."test_all_any" DROP CONSTRAINT "test_all_any_state_check";
    ALTER TABLE "public"."test_all_any" DROP CONSTRAINT "test_all_any_all_positive_check";
    ALTER TABLE "public"."test_all_any" DROP CONSTRAINT "test_all_any_some_text_check";
    ALTER TABLE "public"."test_all_any" DROP CONSTRAINT "test_all_any_score_check";
  down: |
    ALTER TABLE "public"."test_all_any" ADD CONSTRAINT "test_all_any_state_check" CHECK (state = ANY (ARRAY['active', 'pending']));
    ALTER TABLE "public"."test_all_any" ADD CONSTRAINT "test_all_any_all_positive_check" CHECK (all_positive = ALL (ARRAY[2, 3, 4]));
    ALTER TABLE "public"."test_all_any" ADD CONSTRAINT "test_all_any_some_text_check" CHECK (some_text = ANY (ARRAY['updated', 'modified', 'changed']));
    ALTER TABLE "public"."test_all_any" ADD CONSTRAINT "test_all_any_score_check" CHECK (score > ALL (ARRAY[0, 10, 20]));
SomeConstraintModificationsCreate:
  desired: |
    CREATE TABLE test_some_modify (
      id INTEGER PRIMARY KEY,
      status TEXT CHECK (status = SOME (ARRAY['active', 'pending', 'draft'])),
      category TEXT CHECK (category = SOME (ARRAY['A', 'B', 'C']))
    );
SomeConstraintModificationsModify:
  current: |
    CREATE TABLE test_some_modify (
      id INTEGER PRIMARY KEY,
      status TEXT CHECK (status = SOME (ARRAY['active', 'pending', 'draft'])),
      category TEXT CHECK (category = SOME (ARRAY['A', 'B', 'C']))
    );
  desired: |
    CREATE TABLE test_some_modify (
      id INTEGER PRIMARY KEY,
      status TEXT CHECK (status = SOME (ARRAY['active', 'completed', 'archived'])),
      category TEXT CHECK (category = SOME (ARRAY['X', 'Y', 'Z']))
    );
  up: |
    ALTER TABLE "public"."test_some_modify" DROP CONSTRAINT "test_some_modify_status_check";
    ALTER TABLE "public"."test_some_modify" ADD CONSTRAINT "test_some_modify_status_check" CHECK (status = ANY (ARRAY['active', 'completed', 'archived']));
    ALTER TABLE "public"."test_some_modify" DROP CONSTRAINT "test_some_modify_category_check";
    ALTER TABLE "public"."test_some_modify" ADD CONSTRAINT "test_some_modify_category_check" CHECK (category = ANY (ARRAY['X', 'Y', 'Z']));
  down: |
    ALTER TABLE "public"."test_some_modify" DROP CONSTRAINT "test_some_modify_status_check";
    ALTER TABLE "public"."test_some_modify" ADD CONSTRAINT "test_some_modify_status_check" CHECK (status = ANY (ARRAY['active', 'pending', 'draft']));
    ALTER TABLE "public"."test_some_modify" DROP CONSTRAINT "test_some_modify_category_check";
    ALTER TABLE "public"."test_some_modify" ADD CONSTRAINT "test_some_modify_category_check" CHECK (category = ANY (ARRAY['A', 'B', 'C']));
SomeConstraintModificationsSomeToAny:
  current: |
    CREATE TABLE test_some_modify (
      id INTEGER PRIMARY KEY,
      status TEXT CHECK (status = SOME (ARRAY['active', 'completed', 'archived'])),
      category TEXT CHECK (category = SOME (ARRAY['X', 'Y', 'Z']))
    );
  desired: |
    CREATE TABLE test_some_modify (
      id INTEGER PRIMARY KEY,
      status TEXT CHECK (status = ANY (ARRAY['active', 'completed', 'archived'])),
      category TEXT CHECK (category = ANY (ARRAY['X', 'Y', 'Z']))
    );
SomeConstraintModificationsSomeToAll:
  current: |
    CREATE TABLE test_some_modify (
      id INTEGER PRIMARY KEY,
      status TEXT CHECK (status = SOME (ARRAY['active', 'completed', 'archived'])),
      category TEXT CHECK (category = SOME (ARRAY['X', 'Y', 'Z']))
    );
  desired: |
    CREATE TABLE test_some_modify (
      id INTEGER PRIMARY KEY,
      status TEXT CHECK (status = ALL (ARRAY['active', 'completed', 'archived'])),
      category TEXT CHECK (category = ALL (ARRAY['X', 'Y', 'Z']))
    );
  up: |
    ALTER TABLE "public"."test_some_modify" DROP CONSTRAINT "test_some_modify_status_check";
    ALTER TABLE "public"."test_some_modify" ADD CONSTRAINT "test_some_modify_status_check" CHECK (status = ALL (ARRAY['active', 'completed', 'archived']));
    ALTER TABLE "public"."test_some_modify" DROP CONSTRAINT "test_some_modify_category_check";
    ALTER TABLE "public"."test_some_modify" ADD CONSTRAINT "test_some_modify_category_check" CHECK (category = ALL (ARRAY['X', 'Y', 'Z']));
  down: |
    ALTER TABLE "public"."test_some_modify" DROP CONSTRAINT "test_some_modify_status_check";
    ALTER TABLE "public"."test_some_modify" ADD CONSTRAINT "test_some_modify_status_check" CHECK (status = ANY (ARRAY['active', 'completed', 'archived']));
    ALTER TABLE "public"."test_some_modify" DROP CONSTRAINT "test_some_modify_category_check";
    ALTER TABLE "public"."test_some_modify" ADD CONSTRAINT "test_some_modify_category_check" CHECK (category = ANY (ARRAY['X', 'Y', 'Z']));
NullCast:
  desired: |
    CREATE TABLE public.test (
      "item" character varying(16) DEFAULT NULL
    );
NumericCast:
  desired: |
    CREATE TABLE public.test_table (
      "item" numeric
    );
    CREATE VIEW public.test_view AS SELECT t.item FROM test_table t WHERE (t.item = (0)::numeric);
CreateIndexConcurrently:
  current: |
    CREATE TABLE users (
      id BIGINT NOT NULL PRIMARY KEY,
      name VARCHAR(128) DEFAULT 'konsumer'
    );
  desired: |
    CREATE TABLE users (
      id BIGINT NOT NULL PRIMARY KEY,
      name VARCHAR(128) DEFAULT 'konsumer'
    );
    CREATE INDEX CONCURRENTLY username on users (name);
  up: |
    CREATE INDEX CONCURRENTLY username on users (name);
  down: |
    DROP INDEX "public"."username";
CreateIndexWithCoalesce:
  current: |
    CREATE TABLE users (
      name TEXT,
      user_name TEXT
    );
  desired: |
    CREATE TABLE users (
      name TEXT,
      user_name TEXT
    );
    CREATE INDEX create_index_with_function_call ON users (name, COALESCE(user_name, 'NO_NAME'::TEXT));
  up: |
    CREATE INDEX create_index_with_function_call ON users (name, COALESCE(user_name, 'NO_NAME'::TEXT));
  down: |
    DROP INDEX "public"."create_index_with_function_call";
CreateIndexWithBoolExpr:
  current: |
    CREATE TABLE users (
      is_active BOOLEAN
    );
  desired: |
    CREATE TABLE users (
      is_active BOOLEAN
    );
    CREATE INDEX create_index_with_bool ON users ((CASE WHEN is_active IS TRUE THEN 1 ELSE 0 END));
  up: |
    CREATE INDEX create_index_with_bool ON users ((CASE WHEN is_active IS TRUE THEN 1 ELSE 0 END));
  down: |
    DROP INDEX "public"."create_index_with_bool";
AlterTypeAddValue:
  current: |
    CREATE TYPE eventtype AS ENUM (
      'example',
      'send_message'
    );

    CREATE TABLE events (
      id UUID NOT NULL PRIMARY KEY,
      event_type eventtype NOT NULL
    );
  desired: |
    CREATE TYPE eventtype AS ENUM (
      'example',
      'send_message',
      'send_meeting_options',
      'update_reactionslot'
    );

    CREATE TABLE events (
      id UUID NOT NULL PRIMARY KEY,
      event_type eventtype NOT NULL
    );
  up: |
    ALTER TYPE "public"."eventtype" ADD VALUE 'send_meeting_options';
    ALTER TYPE "public"."eventtype" ADD VALUE 'update_reactionslot';
  down: ""
  min_version: '12'
AlterTypeAddValueWithSameTypeNameInDifferentSchema:
  current: |
    CREATE SCHEMA schema1;
    CREATE SCHEMA schema2;
    CREATE TYPE schema1.lang AS ENUM (
      'ja',
      'en'
    );
    CREATE TYPE schema2.lang AS ENUM (
      'ja',
      'en'
    );
  desired: |
    CREATE TYPE schema1.lang AS ENUM (
      'ja',
      'en'
    );
    CREATE TYPE schema2.lang AS ENUM (
      'ja',
      'en',
      'de'
    );
  up: |
    ALTER TYPE "schema2"."lang" ADD VALUE 'de';
  down: ""
  min_version: '12'
AddEnumTypeColumn:
  current: |
    CREATE SCHEMA s;
    CREATE TABLE s.users (
      id UUID NOT NULL PRIMARY KEY
    );
  desired: |
    CREATE TYPE s.lang AS ENUM (
      'ja',
      'en'
    );
    CREATE TABLE s.users (
      id UUID NOT NULL PRIMARY KEY,
      lang s.lang NOT NULL
    );
  up: |
    CREATE TYPE s.lang AS ENUM (
      'ja',
      'en'
    );
    ALTER TABLE "s"."users" ADD COLUMN "lang" s.lang NOT NULL;
  down: |
    ALTER TABLE "s"."users" DROP COLUMN "lang";
    DROP TYPE "s"."lang";
CreateTypeWithMultipleTables:
  desired: |
    CREATE TYPE order_status AS ENUM ('pending', 'shipped');
    CREATE TABLE customers (
      id SERIAL PRIMARY KEY
    );
    CREATE TABLE orders (
      id SERIAL PRIMARY KEY,
      status order_status NOT NULL
    );

CreateMultipleTypesWithMultipleTables:
  desired: |
    CREATE TYPE order_status AS ENUM ('pending', 'shipped', 'delivered');
    CREATE TYPE payment_method AS ENUM ('credit_card', 'paypal', 'bank_transfer');
    CREATE TABLE customers (
      id SERIAL PRIMARY KEY,
      name TEXT NOT NULL
    );
    CREATE TABLE orders (
      id SERIAL PRIMARY KEY,
      customer_id INTEGER REFERENCES customers(id),
      status order_status NOT NULL,
      payment payment_method NOT NULL
    );

UUIDCast:
  desired: |
    CREATE TABLE public.test_table (
      "id" uuid NOT NULL,
      "tenant_id" uuid NOT NULL,
      PRIMARY KEY ("id", "tenant_id")
    );
    CREATE POLICY tenant_isolation_policy ON test_table AS PERMISSIVE FOR ALL TO public
    USING (current_schema()::uuid = current_database()::uuid);
CreateIndexWithoutName:
  desired: |
    CREATE TABLE "user" (id BIGINT NOT NULL);
    CREATE INDEX ON "user" (id);
TypeColumn:
  desired: |
    CREATE TABLE "public"."test_table" (
      "id" bigint NOT NULL,
      "type" character varying(10)
    );
    CREATE VIEW public.test_view AS SELECT test_table.id, test_table."type" FROM test_table;
PosixRegexCheckConstraint:
  current: |
    CREATE TABLE test (
      posix_regex        text NOT NULL CHECK (posix_regex        ~   '[0-9]'),
      posix_regex_ci     text NOT NULL CHECK (posix_regex_ci     ~*  '[0-9]'),
      posix_not_regex    text NOT NULL CHECK (posix_not_regex    !~  '[0-9]'),
      posix_not_regex_ci text NOT NULL CHECK (posix_not_regex_ci !~* '[0-9]')
    );
  desired: |
    CREATE TABLE test (
      posix_regex        text NOT NULL CHECK (posix_regex        ~   '[a-z]'),
      posix_regex_ci     text NOT NULL CHECK (posix_regex_ci     ~*  '[a-z]'),
      posix_not_regex    text NOT NULL CHECK (posix_not_regex    !~  '[a-z]'),
      posix_not_regex_ci text NOT NULL CHECK (posix_not_regex_ci !~* '[a-z]')
    );
  up: |
    ALTER TABLE "public"."test" DROP CONSTRAINT "test_posix_regex_check";
    ALTER TABLE "public"."test" ADD CONSTRAINT "test_posix_regex_check" CHECK (posix_regex ~ '[a-z]');
    ALTER TABLE "public"."test" DROP CONSTRAINT "test_posix_regex_ci_check";
    ALTER TABLE "public"."test" ADD CONSTRAINT "test_posix_regex_ci_check" CHECK (posix_regex_ci ~* '[a-z]');
    ALTER TABLE "public"."test" DROP CONSTRAINT "test_posix_not_regex_check";
    ALTER TABLE "public"."test" ADD CONSTRAINT "test_posix_not_regex_check" CHECK (posix_not_regex !~ '[a-z]');
    ALTER TABLE "public"."test" DROP CONSTRAINT "test_posix_not_regex_ci_check";
    ALTER TABLE "public"."test" ADD CONSTRAINT "test_posix_not_regex_ci_check" CHECK (posix_not_regex_ci !~* '[a-z]');
  down: |
    ALTER TABLE "public"."test" DROP CONSTRAINT "test_posix_regex_check";
    ALTER TABLE "public"."test" ADD CONSTRAINT "test_posix_regex_check" CHECK (posix_regex ~ '[0-9]');
    ALTER TABLE "public"."test" DROP CONSTRAINT "test_posix_regex_ci_check";
    ALTER TABLE "public"."test" ADD CONSTRAINT "test_posix_regex_ci_check" CHECK (posix_regex_ci ~* '[0-9]');
    ALTER TABLE "public"."test" DROP CONSTRAINT "test_posix_not_regex_check";
    ALTER TABLE "public"."test" ADD CONSTRAINT "test_posix_not_regex_check" CHECK (posix_not_regex !~ '[0-9]');
    ALTER TABLE "public"."test" DROP CONSTRAINT "test_posix_not_regex_ci_check";
    ALTER TABLE "public"."test" ADD CONSTRAINT "test_posix_not_regex_ci_check" CHECK (posix_not_regex_ci !~* '[0-9]');
IndexAndForeignOrder:
  desired: |
    CREATE TABLE posts (
      id bigint NOT NULL,
      user_id bigint NOT NULL,
      PRIMARY KEY ("id")
    );
    ALTER TABLE posts ADD CONSTRAINT "user_id_key" FOREIGN KEY ("user_id") REFERENCES users ("id");
    CREATE TABLE users (
      id bigint NOT NULL
    );
    CREATE UNIQUE INDEX uniq_idx ON users (id);
  up: |
    CREATE TABLE posts (
      id bigint NOT NULL,
      user_id bigint NOT NULL,
      PRIMARY KEY ("id")
    );
    CREATE TABLE users (
      id bigint NOT NULL
    );
    CREATE UNIQUE INDEX uniq_idx ON users (id);
    ALTER TABLE posts ADD CONSTRAINT "user_id_key" FOREIGN KEY ("user_id") REFERENCES users ("id");
  down: |
    DROP TABLE "public"."posts";
    DROP TABLE "public"."users";
ForeignKeyConstraintsAreEmittedLast:
  current: |
    CREATE TABLE foos ( dummy_column text );
    CREATE TABLE bars ( dummy_column text );
  desired: |
    CREATE TABLE foos (
      foo_id bigint PRIMARY KEY,
      bar_id bigint NOT NULL REFERENCES bars (bar_id)
    );
    CREATE TABLE bars (
      bar_id bigint PRIMARY KEY
    );
  up: |
    ALTER TABLE "public"."bars" ADD COLUMN "bar_id" bigint NOT NULL;
    ALTER TABLE "public"."bars" ADD PRIMARY KEY ("bar_id");
    ALTER TABLE "public"."foos" ADD COLUMN "foo_id" bigint NOT NULL;
    ALTER TABLE "public"."foos" ADD COLUMN "bar_id" bigint NOT NULL;
    ALTER TABLE "public"."foos" ADD PRIMARY KEY ("foo_id");
    ALTER TABLE "public"."foos" ADD CONSTRAINT "foos_bar_id_fkey" FOREIGN KEY ("bar_id") REFERENCES "public"."bars" ("bar_id");
    ALTER TABLE "public"."bars" DROP COLUMN "dummy_column";
    ALTER TABLE "public"."foos" DROP COLUMN "dummy_column";
  down: |
    ALTER TABLE "public"."foos" ADD COLUMN "dummy_column" text;
    ALTER TABLE "public"."foos" DROP CONSTRAINT "foos_pkey";
    ALTER TABLE "public"."bars" ADD COLUMN "dummy_column" text;
    ALTER TABLE "public"."foos" DROP CONSTRAINT "foos_bar_id_fkey";
    ALTER TABLE "public"."bars" DROP CONSTRAINT "bars_pkey";
    ALTER TABLE "public"."bars" DROP COLUMN "bar_id";
    ALTER TABLE "public"."foos" DROP COLUMN "bar_id";
    ALTER TABLE "public"."foos" DROP COLUMN "foo_id";
ForeignKeyOnReservedName:
  current: |
    CREATE TABLE "public"."companies" (
      "id" character varying(100) NOT NULL,
      PRIMARY KEY ("id")
    );

    CREATE TABLE "public"."variables" (
      "id" character varying(100) NOT NULL,
      "company_id" character varying(100) NOT NULL,
      PRIMARY KEY ("id")
    );

    CREATE TABLE "public"."users" (
      "id" character varying(100) NOT NULL,
      "variable_id" character varying(100) NOT NULL,
      "name" character varying(100),
      PRIMARY KEY ("id")
    );
  desired: |
    CREATE TABLE IF NOT EXISTS companies (
      id VARCHAR(100) PRIMARY KEY
    );

    CREATE TABLE IF NOT EXISTS variables (
      id VARCHAR(100) PRIMARY KEY,
      company_id VARCHAR(100) NOT NULL REFERENCES companies(id)
    );

    CREATE TABLE IF NOT EXISTS users (
      id VARCHAR(100) PRIMARY KEY,
      variable_id VARCHAR(100) NOT NULL,
      name VARCHAR(100),
      CONSTRAINT users_variable_id_fk FOREIGN KEY (variable_id) REFERENCES variables(id)
    );
  up: |
    ALTER TABLE "public"."variables" ADD CONSTRAINT "variables_company_id_fkey" FOREIGN KEY ("company_id") REFERENCES "public"."companies" ("id");
    ALTER TABLE "public"."users" ADD CONSTRAINT "users_variable_id_fk" FOREIGN KEY ("variable_id") REFERENCES "public"."variables" ("id");
  down: |
    ALTER TABLE "public"."users" DROP CONSTRAINT "users_variable_id_fk";
    ALTER TABLE "public"."variables" DROP CONSTRAINT "variables_company_id_fkey";
NumericChangePrecisionAndScale:
  current: |
    CREATE TABLE test (
      num numeric (10, 3)
    );
  desired: |
    CREATE TABLE test (
      num numeric (10, 2)
    );
  up: |
    ALTER TABLE "public"."test" ALTER COLUMN "num" TYPE numeric(10, 2);
  down: |
    ALTER TABLE "public"."test" ALTER COLUMN "num" TYPE numeric(10, 3);
CheckConstraint:
  current: |
    CREATE TABLE test (
      n1 integer,
      n2 integer,
      n3 integer,
      t1 text,
      t2 text,
      t3 text,
      t4 varchar(10),
      d1 date,
      d2 date
    );
  desired: |
    CREATE TABLE test (
      n1 integer CHECK (n1 = 0 or not n1 > 10 and n1 IS NOT NULL),
      n2 integer CONSTRAINT chk CHECK (n2 > 0),
      n3 integer CHECK (n3 > 0) NO INHERIT,
      t1 text CHECK (t1 like 'x'),
      t2 text CHECK (t2 not like 'x'),
      t3 text CHECK (t3 <> ''::text),
      t4 varchar(10) CHECK (t4::text ~ '[0-9]'),
      d1 date CHECK (d1 >= '2022-01-01'::date),
      d2 date CHECK (d2 >= date '2022-01-01')
    );
  up: |
    ALTER TABLE "public"."test" ADD CONSTRAINT "test_n1_check" CHECK (n1 = 0 or not n1 > 10 and n1 is not null);
    ALTER TABLE "public"."test" ADD CONSTRAINT "chk" CHECK (n2 > 0);
    ALTER TABLE "public"."test" ADD CONSTRAINT "test_n3_check" CHECK (n3 > 0) NO INHERIT;
    ALTER TABLE "public"."test" ADD CONSTRAINT "test_t1_check" CHECK (t1 ~~ 'x');
    ALTER TABLE "public"."test" ADD CONSTRAINT "test_t2_check" CHECK (t2 !~~ 'x');
    ALTER TABLE "public"."test" ADD CONSTRAINT "test_t3_check" CHECK (t3 <> '');
    ALTER TABLE "public"."test" ADD CONSTRAINT "test_t4_check" CHECK (t4 ~ '[0-9]');
    ALTER TABLE "public"."test" ADD CONSTRAINT "test_d1_check" CHECK (d1 >= '2022-01-01');
    ALTER TABLE "public"."test" ADD CONSTRAINT "test_d2_check" CHECK (d2 >= '2022-01-01');
  down: |
    ALTER TABLE "public"."test" DROP CONSTRAINT "test_n1_check";
    ALTER TABLE "public"."test" DROP CONSTRAINT "chk";
    ALTER TABLE "public"."test" DROP CONSTRAINT "test_n3_check";
    ALTER TABLE "public"."test" DROP CONSTRAINT "test_t1_check";
    ALTER TABLE "public"."test" DROP CONSTRAINT "test_t2_check";
    ALTER TABLE "public"."test" DROP CONSTRAINT "test_t3_check";
    ALTER TABLE "public"."test" DROP CONSTRAINT "test_t4_check";
    ALTER TABLE "public"."test" DROP CONSTRAINT "test_d1_check";
    ALTER TABLE "public"."test" DROP CONSTRAINT "test_d2_check";
CheckConstraintWithRowConstructor:
  desired: |
    CREATE TABLE test (
      a integer,
      b integer,
      CONSTRAINT test_check CHECK ((a, b) > (0, 0))
    );

CompositeForeignKeyConstraint:
  current: |
    CREATE TABLE t1 (
      id1 int not null,
      id2 int not null,
      PRIMARY KEY (id1, id2)
    );
    CREATE TABLE t2 (
      id1 int not null,
      id2 int not null,
      PRIMARY KEY (id1, id2)
    );
  desired: |
    CREATE TABLE t1 (
      id1 int not null,
      id2 int not null,
      PRIMARY KEY (id1, id2)
    );
    CREATE TABLE t2 (
      id1 int not null,
      id2 int not null,
      PRIMARY KEY (id1, id2),
      CONSTRAINT fk FOREIGN KEY (id1, id2) REFERENCES t1 (id1, id2)
    );
  up: |
    ALTER TABLE "public"."t2" ADD CONSTRAINT "fk" FOREIGN KEY ("id1","id2") REFERENCES "public"."t1" ("id1","id2");
  down: |
    ALTER TABLE "public"."t2" DROP CONSTRAINT "fk";
IntervalExpression:
  desired: |
    CREATE TABLE points (id bigint, created_at timestamp, main_type text, sub_type text, user_id bigint);
    CREATE MATERIALIZED VIEW IF NOT EXISTS points_view AS
    SELECT * FROM points
    WHERE id IN (
      SELECT MAX(id) AS id
      FROM points
      WHERE to_timestamp(concat(to_char(current_date - INTERVAL '1 YEAR' + INTERVAL '1 DAY', 'YYYY-MM-DD'), ' 00:00:00'), 'YYYY-MM-DD HH24:MI:SS') < created_at
      AND created_at <= to_timestamp(concat(to_char(current_date, 'YYYY-MM-DD'), ' 23:59:59'), 'YYYY-MM-DD HH24:MI:SS')
      GROUP BY main_type, sub_type, user_id
    );
IntervalType:
  desired: |
    CREATE TABLE public.test (
      col interval
    );
Comment:
  current: |
    CREATE TABLE "public"."hoge" (
      "id" bigserial NOT NULL,
      "foo" text NOT NULL DEFAULT ''::text,
      PRIMARY KEY ("id")
    );
  desired: |
    CREATE TABLE "public"."hoge" (
        "id" bigserial NOT NULL,
        "foo" text NOT NULL DEFAULT ''::text,
        PRIMARY KEY ("id")
    );

    COMMENT ON TABLE public.hoge is 'hoge table';
    COMMENT ON COLUMN public.hoge.id is 'hoge id';
    COMMENT ON COLUMN public.hoge.foo is 'foo comment';
  up: |
    COMMENT ON TABLE "public"."hoge" IS 'hoge table';
    COMMENT ON COLUMN "public"."hoge"."id" IS 'hoge id';
    COMMENT ON COLUMN "public"."hoge"."foo" IS 'foo comment';
  down: |
    COMMENT ON TABLE "public"."hoge" IS NULL;
    COMMENT ON COLUMN "public"."hoge"."id" IS NULL;
    COMMENT ON COLUMN "public"."hoge"."foo" IS NULL;
MultipleComments:
  current: |
    CREATE TABLE "public"."hoge" (
      "id" bigserial NOT NULL,
      PRIMARY KEY ("id")
    );
    CREATE TABLE "public"."bar" (
      "id" bigserial NOT NULL,
      PRIMARY KEY ("id")
    );

    COMMENT ON COLUMN public.hoge.id is 'hoge id';
  desired: |
    CREATE TABLE "public"."hoge" (
      "id" bigserial NOT NULL,
      PRIMARY KEY ("id")
    );
    CREATE TABLE "public"."bar" (
      "id" bigserial NOT NULL,
      PRIMARY KEY ("id")
    );

    COMMENT ON COLUMN public.hoge.id is 'hoge id';
    COMMENT ON COLUMN public.bar.id is 'bar id';
  up: |
    COMMENT ON COLUMN "public"."bar"."id" IS 'bar id';
  down: |
    COMMENT ON COLUMN "public"."bar"."id" IS NULL;
UpdateComment:
  current: |
    CREATE TABLE "public"."hoge" (
      "id" bigserial NOT NULL,
      PRIMARY KEY ("id")
    );
    CREATE TABLE "public"."bar" (
      "id" bigserial NOT NULL,
      PRIMARY KEY ("id")
    );

    COMMENT ON TABLE public.hoge is 'hoge table';
    COMMENT ON COLUMN public.hoge.id is 'hoge id';
    COMMENT ON TABLE public.bar is 'bar table';
    COMMENT ON COLUMN public.bar.id is 'bar id';
  desired: |
    CREATE TABLE "public"."hoge" (
      "id" bigserial NOT NULL,
      PRIMARY KEY ("id")
    );
    CREATE TABLE "public"."bar" (
      "id" bigserial NOT NULL,
      PRIMARY KEY ("id")
    );

    COMMENT ON TABLE public.hoge is 'hoge table updated';
    COMMENT ON COLUMN public.hoge.id is 'hoge id updated';
    COMMENT ON TABLE public.bar is 'bar table';
    COMMENT ON COLUMN public.bar.id is 'bar id';
  up: |
    COMMENT ON TABLE "public"."hoge" IS 'hoge table updated';
    COMMENT ON COLUMN "public"."hoge"."id" IS 'hoge id updated';
  down: |
    COMMENT ON TABLE "public"."hoge" IS 'hoge table';
    COMMENT ON COLUMN "public"."hoge"."id" IS 'hoge id';
CommentOnNonStandardDefaultSchema:
  current: |
    CREATE TABLE foo.users (
      id bigint
    );
  desired: |
    CREATE TABLE foo.users (
      id bigint
    );
    COMMENT ON TABLE foo.users is 'users table updated';
    COMMENT ON COLUMN foo.users.id is 'users id';
  up: |
    COMMENT ON TABLE "foo"."users" IS 'users table updated';
    COMMENT ON COLUMN "foo"."users"."id" IS 'users id';
  down: |
    COMMENT ON TABLE "foo"."users" IS NULL;
    COMMENT ON COLUMN "foo"."users"."id" IS NULL;
  user: psqldef_user

CommentUnset:
  current: |
    CREATE TABLE users (
      id bigint
    );
    COMMENT ON TABLE users IS 'users table is before update';
    COMMENT ON COLUMN users.id IS 'users id column is before update';
  desired: |
    CREATE TABLE users (
      id bigint
    );
    COMMENT ON TABLE users IS NULL;
    COMMENT ON COLUMN users.id IS null;
  up: |
    COMMENT ON TABLE "public"."users" IS NULL;
    COMMENT ON COLUMN "public"."users"."id" IS NULL;
  down: |
    COMMENT ON TABLE "public"."users" IS 'users table is before update';
    COMMENT ON COLUMN "public"."users"."id" IS 'users id column is before update';
CommentNullWhenAlreadyNull:
  current: |
    CREATE TABLE "status" (
      "id" bigint NOT NULL
    );
  desired: |
    CREATE TABLE "status" (
      "id" bigint NOT NULL
    );
    COMMENT ON COLUMN "status"."id" IS NULL;
CommentWithoutSchema:
  current: |
    CREATE TABLE users (
      id bigint
    );
  desired: |
    CREATE TABLE users (
      id bigint
    );
    COMMENT ON TABLE users is 'users table is updated';
    COMMENT ON COLUMN users.id is 'users id column is updated';
  up: |
    COMMENT ON TABLE "foo"."users" IS 'users table is updated';
    COMMENT ON COLUMN "foo"."users"."id" IS 'users id column is updated';
  down: |
    COMMENT ON TABLE "foo"."users" IS NULL;
    COMMENT ON COLUMN "foo"."users"."id" IS NULL;
  user: psqldef_user # in cmd/psqldef/psqldef_test.go schema 'foo' is used if 'user' is provided.
CommentWithoutSchemaWithoutTableNameQuoted:
  current: |
    CREATE TABLE users (
      id bigint,
      "update" boolean
    );
  desired: |
    CREATE TABLE users (
      id bigint,
      "update" boolean
    );
    COMMENT ON TABLE users IS 'users table is updated';
    COMMENT ON COLUMN users.id IS 'users.id column is updated';
    COMMENT ON COLUMN users."update" IS '"users."update" column is updated';
  # Default schema 'public' is needed be prefixed in output to prevent false positive detection of DDL change.
  up: |
    COMMENT ON TABLE "public"."users" IS 'users table is updated';
    COMMENT ON COLUMN "public"."users"."id" IS 'users.id column is updated';
    COMMENT ON COLUMN "public"."users"."update" IS '"users."update" column is updated';
  down: |
    COMMENT ON TABLE "public"."users" IS NULL;
    COMMENT ON COLUMN "public"."users"."id" IS NULL;
    COMMENT ON COLUMN "public"."users"."update" IS NULL;
CommentWithoutSchemaWithTableNameQuoted:
  current: |
    CREATE TABLE "select" (
      id bigint,
      "update" boolean
    );
  desired: |
    CREATE TABLE "select" (
      id bigint,
      "update" boolean
    );
    COMMENT ON TABLE "select" IS '"select" table is updated';
    COMMENT ON COLUMN "select".id IS '"select".id column is updated';
    COMMENT ON COLUMN "select"."update" IS '"select"."update" column is updated';
  # Default schema 'public' is needed be prefixed in output to prevent false positive detection of DDL change.
  up: |
    COMMENT ON TABLE "public"."select" IS '"select" table is updated';
    COMMENT ON COLUMN "public"."select"."id" IS '"select".id column is updated';
    COMMENT ON COLUMN "public"."select"."update" IS '"select"."update" column is updated';
  down: |
    COMMENT ON TABLE "public"."select" IS NULL;
    COMMENT ON COLUMN "public"."select"."id" IS NULL;
    COMMENT ON COLUMN "public"."select"."update" IS NULL;
CommentContainingQuote:
  current: |
    CREATE TABLE public.test (
      email text
    );
  desired: |
    CREATE TABLE public.test (
      email text
    );
    COMMENT ON TABLE public.test is 'World''s best table';
    COMMENT ON COLUMN public.test.email is 'The user''s contact email address.';
  up: |
    COMMENT ON TABLE "public"."test" IS 'World''s best table';
    COMMENT ON COLUMN "public"."test"."email" IS 'The user''s contact email address.';
  down: |
    COMMENT ON TABLE "public"."test" IS NULL;
    COMMENT ON COLUMN "public"."test"."email" IS NULL;
CreateExtension:
  current: |
    CREATE EXTENSION pgcrypto;
  desired: |
    CREATE EXTENSION pgcrypto;
    CREATE EXTENSION btree_gist;
  up: |
    CREATE EXTENSION btree_gist;
  down: |
    DROP EXTENSION "btree_gist";
DropExtension:
  current: |
    CREATE EXTENSION pgcrypto;
    CREATE EXTENSION btree_gist;
  desired:
    CREATE EXTENSION btree_gist;
  up: |
    DROP EXTENSION "pgcrypto";
  down: |
    CREATE EXTENSION pgcrypto;
CreateExtensionIfNotExists:
  desired: |
    CREATE EXTENSION IF NOT EXISTS pgcrypto;
  up: |
    CREATE EXTENSION IF NOT EXISTS pgcrypto;
  down: |
    DROP EXTENSION "pgcrypto";
CreateExtensionOrder:
  desired: |
    CREATE TABLE hoge (id UUID DEFAULT gen_random_uuid());
    CREATE EXTENSION IF NOT EXISTS pgcrypto;
  up: |
    CREATE EXTENSION IF NOT EXISTS pgcrypto;
    CREATE TABLE hoge (id UUID DEFAULT gen_random_uuid());
  down: |
    DROP TABLE "public"."hoge";
    DROP EXTENSION "pgcrypto";
CreateTableAlterColumn:
  current: |
    CREATE TABLE users (
      id bigint NOT NULL,
      name text
    );
  desired: |
    CREATE TABLE users (
      id bigint NOT NULL,
      name varchar(40)
    );
  up: |
    ALTER TABLE "public"."users" ALTER COLUMN "name" TYPE varchar(40);
  down: |
    ALTER TABLE "public"."users" ALTER COLUMN "name" TYPE text;
CreateTableAddColumn:
  current: |
    CREATE TABLE users (
      id bigint NOT NULL,
      name text
    );
  desired: |
    CREATE TABLE users (
      id bigint NOT NULL,
      name text,
      age integer
    );
  up: |
    ALTER TABLE "public"."users" ADD COLUMN "age" integer;
  down: |
    ALTER TABLE "public"."users" DROP COLUMN "age";
CreateTableDropColumn:
  current: |
    CREATE TABLE users (
      id bigint NOT NULL,
      name text,
      age integer
    );
  desired: |
    CREATE TABLE users (
      id bigint NOT NULL,
      age integer
    );
  up: |
    ALTER TABLE "public"."users" DROP COLUMN "name";
  down: |
    ALTER TABLE "public"."users" ADD COLUMN "name" text;
IndexesOnExpressions:
  current: |
    CREATE TABLE public.test (
      col JSONB
    );
  desired: |
    CREATE TABLE public.test (
      col JSONB
    );
    CREATE UNIQUE INDEX function_index ON public.test (jsonb_extract_path_text(col, 'foo', 'bar'));
  up: |
    CREATE UNIQUE INDEX function_index ON public.test (jsonb_extract_path_text(col, 'foo', 'bar'));
  down: |
    DROP INDEX "public"."function_index";
IndexesOnChangedExpressions:
  current: |
    CREATE TABLE public.test (
      col JSONB
    );
    CREATE UNIQUE INDEX function_index ON public.test (jsonb_extract_path_text(col, 'foo', 'bar'));
  desired: |
    CREATE TABLE public.test (
      col JSONB
    );
    CREATE UNIQUE INDEX function_index ON public.test (jsonb_extract_path_text(col, 'foo'));
  up: |
    DROP INDEX "public"."function_index";
    CREATE UNIQUE INDEX function_index ON public.test (jsonb_extract_path_text(col, 'foo'));
  down: |
    DROP INDEX "public"."function_index";
    CREATE UNIQUE INDEX function_index ON public.test (jsonb_extract_path_text(col, 'foo', 'bar'));
EscapeUniqueIndexQuery:
  current: |
    CREATE TABLE "userTable" (
        id uuid NOT NULL,
        "firstName" text,
        "lastName" text
    );
  desired: |
    CREATE TABLE "userTable" (
        id uuid NOT NULL,
        "firstName" text,
        "lastName" text
    );
    ALTER TABLE "public"."userTable" ADD CONSTRAINT "uq:fullName" UNIQUE ("firstName", "lastName");
  up: |
    ALTER TABLE "public"."userTable" ADD CONSTRAINT "uq:fullName" UNIQUE ("firstName", "lastName");
  down: |
    ALTER TABLE "public"."userTable" DROP CONSTRAINT "uq:fullName";
AddArrayColumn:
  current: |
    CREATE TABLE users (
      id integer
    );
  desired: |
    CREATE TABLE users (
      id integer,
      name integer[]
    );
  up: |
    ALTER TABLE "public"."users" ADD COLUMN "name" integer[];
  down: |
    ALTER TABLE "public"."users" DROP COLUMN "name";
AddForeignKeyWithAlter:
  current: |
    CREATE TABLE users (id BIGINT PRIMARY KEY);
    CREATE TABLE posts (
      content text,
      user_id bigint
    );
  desired: |
    CREATE TABLE users (id BIGINT PRIMARY KEY);
    CREATE TABLE posts (
      content text,
      user_id bigint
    );
    ALTER TABLE ONLY public.posts ADD CONSTRAINT posts_ibfk_1 FOREIGN KEY (user_id) REFERENCES users (id) ON DELETE SET NULL ON UPDATE CASCADE;
  up: |
    ALTER TABLE ONLY public.posts ADD CONSTRAINT posts_ibfk_1 FOREIGN KEY (user_id) REFERENCES users (id) ON DELETE SET NULL ON UPDATE CASCADE;
  down: |
    ALTER TABLE "public"."posts" DROP CONSTRAINT "posts_ibfk_1";
AddDifferentForeignKeyWithSameName:
  current: |
    CREATE TABLE users (id BIGINT PRIMARY KEY);
    CREATE TABLE posts (
      content text,
      user_id bigint
    );
    ALTER TABLE ONLY public.posts ADD CONSTRAINT posts_ibfk_1 FOREIGN KEY (user_id) REFERENCES users (id) ON DELETE SET NULL ON UPDATE CASCADE;
  desired: |
    CREATE TABLE users (id BIGINT PRIMARY KEY);
    CREATE TABLE posts (
      content text,
      user_id bigint
    );
    ALTER TABLE ONLY public.posts ADD CONSTRAINT posts_ibfk_1 FOREIGN KEY (user_id) REFERENCES users (id) ON UPDATE CASCADE;
  up: |
    ALTER TABLE "public"."posts" DROP CONSTRAINT "posts_ibfk_1";
    ALTER TABLE ONLY public.posts ADD CONSTRAINT posts_ibfk_1 FOREIGN KEY (user_id) REFERENCES users (id) ON UPDATE CASCADE;
  down: |
    ALTER TABLE "public"."posts" DROP CONSTRAINT "posts_ibfk_1";
    ALTER TABLE ONLY public.posts ADD CONSTRAINT posts_ibfk_1 FOREIGN KEY (user_id) REFERENCES users (id) ON DELETE SET NULL ON UPDATE CASCADE;
CreateTableOnNonStandardDefaultSchema:
  desired: |
    CREATE TABLE users (
      id bigint NOT NULL,
      name text,
      age integer
    );
    CREATE TABLE bigdata (
      data bigint
    );
  user: psqldef_user
DropTableOnNonStandardDefaultSchema:
  current: |
    CREATE TABLE users (
      id bigint NOT NULL,
      name text,
      age integer
    );
    CREATE TABLE bigdata (
      data bigint
    );
  desired: |
    CREATE TABLE users (
      id bigint NOT NULL,
      name text,
      age integer
    );
  up: |
    DROP TABLE "foo"."bigdata";
  down: |
    CREATE TABLE bigdata (
      data bigint
    );
  user: psqldef_user

# Regression: boolean type must not be schema-qualified on non-public schema
AddBooleanColumnOnNonStandardDefaultSchema:
  current: |
    CREATE TABLE items (
      id integer
    );
  desired: |
    CREATE TABLE items (
      id integer,
      requires_consent boolean NOT NULL DEFAULT true
    );
  up: |
    ALTER TABLE "foo"."items" ADD COLUMN "requires_consent" boolean NOT NULL DEFAULT true;
  down: |
    ALTER TABLE "foo"."items" DROP COLUMN "requires_consent";
  user: psqldef_user

AddBooleanColumnWithExplicitSchema:
  current: |
    CREATE TABLE foo.items (
      id integer
    );
  desired: |
    CREATE TABLE foo.items (
      id integer,
      requires_consent boolean NOT NULL DEFAULT true
    );
  up: |
    ALTER TABLE "foo"."items" ADD COLUMN "requires_consent" boolean NOT NULL DEFAULT true;
  down: |
    ALTER TABLE "foo"."items" DROP COLUMN "requires_consent";
  user: psqldef_user

# User-defined enum type on non-public default schema (unqualified type usage)
AddEnumTypeColumnOnNonStandardDefaultSchema:
  current: |
    CREATE TABLE items (
      id integer
    );
  desired: |
    CREATE TYPE lang AS ENUM (
      'ja',
      'en'
    );

    CREATE TABLE items (
      id integer,
      lang lang NOT NULL
    );
  up: |
    CREATE TYPE lang AS ENUM (
      'ja',
      'en'
    );
    ALTER TABLE "foo"."items" ADD COLUMN "lang" lang NOT NULL;
  down: |
    ALTER TABLE "foo"."items" DROP COLUMN "lang";
    DROP TYPE "foo"."lang";
  user: psqldef_user

# User-defined enum type on non-public default schema (explicit schema usage)
AddEnumTypeColumnWithExplicitSchemaOnNonStandardDefaultSchema:
  current: |
    CREATE TABLE items (
      id integer
    );
  desired: |
    CREATE TYPE foo.lang AS ENUM (
      'ja',
      'en'
    );

    CREATE TABLE items (
      id integer,
      lang foo.lang NOT NULL
    );
  up: |
    CREATE TYPE foo.lang AS ENUM (
      'ja',
      'en'
    );
    ALTER TABLE "foo"."items" ADD COLUMN "lang" foo.lang NOT NULL;
  down: |
    ALTER TABLE "foo"."items" DROP COLUMN "lang";
    DROP TYPE "foo"."lang";
  user: psqldef_user

# Built-in types must not be schema-qualified on non-public schema
AddIntegerColumnOnNonStandardDefaultSchema:
  current: |
    CREATE TABLE items (
      id integer
    );
  desired: |
    CREATE TABLE items (
      id integer,
      count integer NOT NULL
    );
  up: |
    ALTER TABLE "foo"."items" ADD COLUMN "count" integer NOT NULL;
  down: |
    ALTER TABLE "foo"."items" DROP COLUMN "count";
  user: psqldef_user

AddTextColumnOnNonStandardDefaultSchema:
  current: |
    CREATE TABLE items (
      id integer
    );
  desired: |
    CREATE TABLE items (
      id integer,
      description text NOT NULL
    );
  up: |
    ALTER TABLE "foo"."items" ADD COLUMN "description" text NOT NULL;
  down: |
    ALTER TABLE "foo"."items" DROP COLUMN "description";
  user: psqldef_user

AddVarcharColumnOnNonStandardDefaultSchema:
  current: |
    CREATE TABLE items (
      id integer
    );
  desired: |
    CREATE TABLE items (
      id integer,
      name varchar(255) NOT NULL
    );
  up: |
    ALTER TABLE "foo"."items" ADD COLUMN "name" varchar(255) NOT NULL;
  down: |
    ALTER TABLE "foo"."items" DROP COLUMN "name";
  user: psqldef_user

AddNumericColumnOnNonStandardDefaultSchema:
  current: |
    CREATE TABLE items (
      id integer
    );
  desired: |
    CREATE TABLE items (
      id integer,
      amount numeric(10, 2) NOT NULL
    );
  up: |
    ALTER TABLE "foo"."items" ADD COLUMN "amount" numeric(10, 2) NOT NULL;
  down: |
    ALTER TABLE "foo"."items" DROP COLUMN "amount";
  user: psqldef_user

AddUUIDColumnOnNonStandardDefaultSchema:
  current: |
    CREATE TABLE items (
      id integer
    );
  desired: |
    CREATE TABLE items (
      id integer,
      uuid_col uuid NOT NULL
    );
  up: |
    ALTER TABLE "foo"."items" ADD COLUMN "uuid_col" uuid NOT NULL;
  down: |
    ALTER TABLE "foo"."items" DROP COLUMN "uuid_col";
  user: psqldef_user

AddJSONBColumnOnNonStandardDefaultSchema:
  current: |
    CREATE TABLE items (
      id integer
    );
  desired: |
    CREATE TABLE items (
      id integer,
      meta jsonb NOT NULL
    );
  up: |
    ALTER TABLE "foo"."items" ADD COLUMN "meta" jsonb NOT NULL;
  down: |
    ALTER TABLE "foo"."items" DROP COLUMN "meta";
  user: psqldef_user

AddTimestampColumnOnNonStandardDefaultSchema:
  current: |
    CREATE TABLE items (
      id integer
    );
  desired: |
    CREATE TABLE items (
      id integer,
      ts timestamp NOT NULL
    );
  up: |
    ALTER TABLE "foo"."items" ADD COLUMN "ts" timestamp NOT NULL;
  down: |
    ALTER TABLE "foo"."items" DROP COLUMN "ts";
  user: psqldef_user

AddTimestamptzColumnOnNonStandardDefaultSchema:
  current: |
    CREATE TABLE items (
      id integer
    );
  desired: |
    CREATE TABLE items (
      id integer,
      ts_tz timestamptz NOT NULL
    );
  up: |
    ALTER TABLE "foo"."items" ADD COLUMN "ts_tz" timestamp WITH TIME ZONE NOT NULL;
  down: |
    ALTER TABLE "foo"."items" DROP COLUMN "ts_tz";
  user: psqldef_user

AddTimetzColumnOnNonStandardDefaultSchema:
  current: |
    CREATE TABLE items (
      id integer
    );
  desired: |
    CREATE TABLE items (
      id integer,
      time_tz timetz NOT NULL
    );
  up: |
    ALTER TABLE "foo"."items" ADD COLUMN "time_tz" time WITH TIME ZONE NOT NULL;
  down: |
    ALTER TABLE "foo"."items" DROP COLUMN "time_tz";
  user: psqldef_user

AddDoublePrecisionColumnOnNonStandardDefaultSchema:
  current: |
    CREATE TABLE items (
      id integer
    );
  desired: |
    CREATE TABLE items (
      id integer,
      dp double precision NOT NULL
    );
  up: |
    ALTER TABLE "foo"."items" ADD COLUMN "dp" double precision NOT NULL;
  down: |
    ALTER TABLE "foo"."items" DROP COLUMN "dp";
  user: psqldef_user

AddRealColumnOnNonStandardDefaultSchema:
  current: |
    CREATE TABLE items (
      id integer
    );
  desired: |
    CREATE TABLE items (
      id integer,
      rp real NOT NULL
    );
  up: |
    ALTER TABLE "foo"."items" ADD COLUMN "rp" real NOT NULL;
  down: |
    ALTER TABLE "foo"."items" DROP COLUMN "rp";
  user: psqldef_user

AddByteaColumnOnNonStandardDefaultSchema:
  current: |
    CREATE TABLE items (
      id integer
    );
  desired: |
    CREATE TABLE items (
      id integer,
      data bytea NOT NULL
    );
  up: |
    ALTER TABLE "foo"."items" ADD COLUMN "data" bytea NOT NULL;
  down: |
    ALTER TABLE "foo"."items" DROP COLUMN "data";
  user: psqldef_user
ChangeTimezone:
  current: |
    CREATE TABLE test (
      timestamp_at1 timestamp with time zone NOT NULL,
      timestamp_at2 timestamp with time zone NOT NULL,
      timestamp_at3 timestamp NOT NULL,
      timestamp_at4 timestamp WITHOUT TIME ZONE NOT NULL,
      time_at1 time WITH TIME ZONE NOT NULL,
      time_at2 time WITH TIME ZONE NOT NULL,
      time_at3 time NOT NULL,
      time_at4 time WITHOUT TIME ZONE NOT NULL
    );
  desired: |
    CREATE TABLE test (
      timestamp_at1 timestamp WITHOUT TIME ZONE NOT NULL,
      timestamp_at2 timestamp NOT NULL,
      timestamp_at3 timestamp WITH TIME ZONE NOT NULL,
      timestamp_at4 timestamp WITH TIME ZONE NOT NULL,
      time_at1 time WITHOUT TIME ZONE NOT NULL,
      time_at2 time NOT NULL,
      time_at3 time WITH TIME ZONE NOT NULL,
      time_at4 time WITH TIME ZONE NOT NULL
    );
  up: |
    ALTER TABLE "public"."test" ALTER COLUMN "timestamp_at1" TYPE timestamp;
    ALTER TABLE "public"."test" ALTER COLUMN "timestamp_at2" TYPE timestamp;
    ALTER TABLE "public"."test" ALTER COLUMN "timestamp_at3" TYPE timestamp WITH TIME ZONE;
    ALTER TABLE "public"."test" ALTER COLUMN "timestamp_at4" TYPE timestamp WITH TIME ZONE;
    ALTER TABLE "public"."test" ALTER COLUMN "time_at1" TYPE time;
    ALTER TABLE "public"."test" ALTER COLUMN "time_at2" TYPE time;
    ALTER TABLE "public"."test" ALTER COLUMN "time_at3" TYPE time WITH TIME ZONE;
    ALTER TABLE "public"."test" ALTER COLUMN "time_at4" TYPE time WITH TIME ZONE;
  down: |
    ALTER TABLE "public"."test" ALTER COLUMN "timestamp_at1" TYPE timestamp WITH TIME ZONE;
    ALTER TABLE "public"."test" ALTER COLUMN "timestamp_at2" TYPE timestamp WITH TIME ZONE;
    ALTER TABLE "public"."test" ALTER COLUMN "timestamp_at3" TYPE timestamp;
    ALTER TABLE "public"."test" ALTER COLUMN "timestamp_at4" TYPE timestamp;
    ALTER TABLE "public"."test" ALTER COLUMN "time_at1" TYPE time WITH TIME ZONE;
    ALTER TABLE "public"."test" ALTER COLUMN "time_at2" TYPE time WITH TIME ZONE;
    ALTER TABLE "public"."test" ALTER COLUMN "time_at3" TYPE time;
    ALTER TABLE "public"."test" ALTER COLUMN "time_at4" TYPE time;
ChangeTimezoneSyntax:
  current: |
    CREATE TABLE test (
      timestamp_wtz_wtz     timestamp with time zone,
      timestamp_wtz_tz      timestamp with time zone,
      timestamp_wtz_plain   timestamp with time zone,
      timestamp_tz_wtz      timestamptz,
      timestamp_tz_tz       timestamptz,
      timestamp_tz_plain    timestamptz,
      timestamp_plain_wtz   timestamp,
      timestamp_plain_tz    timestamp,
      timestamp_plain_plain timestamp
    );
  desired: |
    CREATE TABLE test (
      timestamp_wtz_wtz     timestamp with time zone,
      timestamp_wtz_tz      timestamptz,
      timestamp_wtz_plain   timestamp,
      timestamp_tz_wtz      timestamp with time zone,
      timestamp_tz_tz       timestamptz,
      timestamp_tz_plain    timestamp,
      timestamp_plain_wtz   timestamp with time zone,
      timestamp_plain_tz    timestamptz,
      timestamp_plain_plain timestamp
    );
  up: |
    ALTER TABLE "public"."test" ALTER COLUMN "timestamp_wtz_plain" TYPE timestamp;
    ALTER TABLE "public"."test" ALTER COLUMN "timestamp_tz_plain" TYPE timestamp;
    ALTER TABLE "public"."test" ALTER COLUMN "timestamp_plain_wtz" TYPE timestamp WITH TIME ZONE;
    ALTER TABLE "public"."test" ALTER COLUMN "timestamp_plain_tz" TYPE timestamp WITH TIME ZONE;
  down: |
    ALTER TABLE "public"."test" ALTER COLUMN "timestamp_wtz_plain" TYPE timestamp WITH TIME ZONE;
    ALTER TABLE "public"."test" ALTER COLUMN "timestamp_tz_plain" TYPE timestamp WITH TIME ZONE;
    ALTER TABLE "public"."test" ALTER COLUMN "timestamp_plain_wtz" TYPE timestamp;
    ALTER TABLE "public"."test" ALTER COLUMN "timestamp_plain_tz" TYPE timestamp;
CreateTableAddTimestampColumn:
  current: |
    CREATE TABLE users (
      id bigint NOT NULL,
      name text,
      age integer
    );
  desired: |
    CREATE TABLE users (
      id bigint NOT NULL,
      name text,
      age integer,
      timestamp_with_tz timestamp WITH TIME ZONE,
      timestamp_without_tz timestamp WITHOUT TIME ZONE
    );
  up: |
    ALTER TABLE "public"."users" ADD COLUMN "timestamp_with_tz" timestamp WITH TIME ZONE;
    ALTER TABLE "public"."users" ADD COLUMN "timestamp_without_tz" timestamp;
  down: |
    ALTER TABLE "public"."users" DROP COLUMN "timestamp_without_tz";
    ALTER TABLE "public"."users" DROP COLUMN "timestamp_with_tz";
AddColumnWithDefaultExpression:
  current: |
    CREATE EXTENSION "uuid-ossp";
    CREATE TABLE users (id bigint NOT NULL);
  desired: |
    CREATE EXTENSION "uuid-ossp";
    CREATE TABLE users (
      id bigint NOT NULL,
      "key" uuid NOT NULL DEFAULT uuid_generate_v4()
    );
  up: |
    ALTER TABLE "public"."users" ADD COLUMN "key" uuid NOT NULL DEFAULT uuid_generate_v4();
  down: |
    ALTER TABLE "public"."users" DROP COLUMN "key";
AddDefaultExpression:
  current: |
    CREATE EXTENSION "uuid-ossp";
    CREATE TABLE users (
      id bigint NOT NULL,
      "key" uuid NOT NULL
    );
  desired: |
    CREATE EXTENSION "uuid-ossp";
    CREATE TABLE users (
      id bigint NOT NULL,
      "key" uuid NOT NULL DEFAULT uuid_generate_v4()
    );
  up: |
    ALTER TABLE "public"."users" ALTER COLUMN "key" SET DEFAULT uuid_generate_v4();
  down: |
    ALTER TABLE "public"."users" ALTER COLUMN "key" DROP DEFAULT;
RemoveDefaultExpression:
  current: |
    CREATE EXTENSION "uuid-ossp";
    CREATE TABLE users (
      id bigint NOT NULL,
      "key" uuid NOT NULL DEFAULT uuid_generate_v4()
    );
  desired: |
    CREATE EXTENSION "uuid-ossp";
    CREATE TABLE users (
      id bigint NOT NULL,
      "key" uuid NOT NULL
    );
  up: |
    ALTER TABLE "public"."users" ALTER COLUMN "key" DROP DEFAULT;
  down: |
    ALTER TABLE "public"."users" ALTER COLUMN "key" SET DEFAULT uuid_generate_v4();
ChangeDefaultExpressionWithAddition:
  current: |
    CREATE TABLE public.foo (
      expires_at timestamp with time zone NOT NULL DEFAULT (CURRENT_TIMESTAMP + '1 day'::interval)
    );
  desired: |
    CREATE TABLE public.foo (
      expires_at timestamp with time zone NOT NULL DEFAULT (CURRENT_TIMESTAMP + '3 days'::interval)
    );
  up: |
    ALTER TABLE "public"."foo" ALTER COLUMN "expires_at" SET DEFAULT current_timestamp + '3 days'::interval;
  down: |
    ALTER TABLE "public"."foo" ALTER COLUMN "expires_at" SET DEFAULT current_timestamp + '1 day'::interval;
CreateTableAddAbsentForeignKey:
  current: |
    CREATE TABLE users (
      id INT PRIMARY KEY
    );
    CREATE TABLE posts (
      content TEXT,
      user_id INT
    );
  desired: |
    CREATE TABLE users (
      id INT PRIMARY KEY
    );
    CREATE TABLE posts (
      content TEXT,
      user_id INT REFERENCES users(id)
    );
  up: |
    ALTER TABLE "public"."posts" ADD CONSTRAINT "posts_user_id_fkey" FOREIGN KEY ("user_id") REFERENCES "public"."users" ("id");
  down: |
    ALTER TABLE "public"."posts" DROP CONSTRAINT "posts_user_id_fkey";
CreateTableWithConstraintOptions:
  current: |
    CREATE TABLE images (
      id INT PRIMARY KEY
    );
    CREATE TABLE image_owners (
      id INT,
      type VARCHAR(20) NOT NULL,
      PRIMARY KEY (type, id)
    );
    CREATE TABLE image_bindings (
      image_id INT REFERENCES images(id) ON DELETE CASCADE,
      image_order INT NOT NULL,
      image_owner_type VARCHAR(20) NOT NULL,
      image_owner_id INT NOT NULL,
      CONSTRAINT image_owner_fk FOREIGN KEY (image_owner_type, image_owner_id) REFERENCES image_owners(type, id) ON DELETE CASCADE,
      CONSTRAINT image_order_unique UNIQUE (image_owner_type, image_owner_id, image_order)
    );
  desired: |
    CREATE TABLE images (
      id INT PRIMARY KEY
    );
    CREATE TABLE image_owners (
      id INT,
      type VARCHAR(20) NOT NULL,
      PRIMARY KEY (type, id)
    );
    CREATE TABLE image_bindings (
      image_id INT REFERENCES images(id) ON DELETE CASCADE DEFERRABLE INITIALLY IMMEDIATE,
      image_order INT NOT NULL,
      image_owner_type VARCHAR(20) NOT NULL,
      image_owner_id INT NOT NULL,
      CONSTRAINT image_owner_fk FOREIGN KEY (image_owner_type, image_owner_id) REFERENCES image_owners(type, id) ON DELETE CASCADE DEFERRABLE INITIALLY IMMEDIATE,
      CONSTRAINT image_order_unique UNIQUE (image_owner_type, image_owner_id, image_order) DEFERRABLE INITIALLY DEFERRED
    );
  up: |
    ALTER TABLE "public"."image_bindings" DROP CONSTRAINT "image_order_unique";
    ALTER TABLE "public"."image_bindings" ADD CONSTRAINT "image_order_unique" UNIQUE ("image_owner_type", "image_owner_id", "image_order") DEFERRABLE INITIALLY DEFERRED;
    ALTER TABLE "public"."image_bindings" DROP CONSTRAINT "image_bindings_image_id_fkey";
    ALTER TABLE "public"."image_bindings" DROP CONSTRAINT "image_owner_fk";
    ALTER TABLE "public"."image_bindings" ADD CONSTRAINT "image_bindings_image_id_fkey" FOREIGN KEY ("image_id") REFERENCES "public"."images" ("id") ON DELETE CASCADE DEFERRABLE INITIALLY IMMEDIATE;
    ALTER TABLE "public"."image_bindings" ADD CONSTRAINT "image_owner_fk" FOREIGN KEY ("image_owner_type","image_owner_id") REFERENCES "public"."image_owners" ("type","id") ON DELETE CASCADE DEFERRABLE INITIALLY IMMEDIATE;
  down: |
    ALTER TABLE "public"."image_bindings" DROP CONSTRAINT "image_order_unique";
    ALTER TABLE "public"."image_bindings" ADD CONSTRAINT "image_order_unique" UNIQUE ("image_owner_type", "image_owner_id", "image_order");
    ALTER TABLE "public"."image_bindings" DROP CONSTRAINT "image_bindings_image_id_fkey";
    ALTER TABLE "public"."image_bindings" DROP CONSTRAINT "image_owner_fk";
    ALTER TABLE "public"."image_bindings" ADD CONSTRAINT "image_bindings_image_id_fkey" FOREIGN KEY ("image_id") REFERENCES "public"."images" ("id") ON DELETE CASCADE;
    ALTER TABLE "public"."image_bindings" ADD CONSTRAINT "image_owner_fk" FOREIGN KEY ("image_owner_type","image_owner_id") REFERENCES "public"."image_owners" ("type","id") ON DELETE CASCADE;
CreateTableWithForeignKeyAndGeneratedColumn:
  min_version: '12'
  desired: |
    CREATE TABLE users (
      id INT PRIMARY KEY
    );
    CREATE TABLE emails (
      user_id INT NOT NULL,
      local_part VARCHAR(100) NOT NULL,
      domain VARCHAR(100) NOT NULL,
      lower_address TEXT GENERATED ALWAYS AS (LOWER(local_part || '@' || domain)) STORED NOT NULL,
      PRIMARY KEY (domain, local_part),
      CONSTRAINT user_fk FOREIGN KEY (user_id) REFERENCES users(id)
    );
CaseWithoutArgument:
  desired: |
    CREATE TABLE permissions (
      name TEXT NOT NULL,
      admin BOOLEAN NOT NULL,
      CONSTRAINT admin_name CHECK (
        CASE
          WHEN admin THEN name LIKE 'admin%'
          ELSE true
        END
      )
    );
LongAutoGeneratedForeignKeyConstraint:
  desired: |
    CREATE TABLE users (
      id INT PRIMARY KEY
    );
    CREATE TABLE loooooooooooooooooooooooooooooooooooooooong_table_63_characters (
      -- loooooooooooooooooooooooooooooooooooooooong_table_63_cha_a_fkey
      a INT NOT NULL REFERENCES users (id)
    );
    CREATE TABLE loooooong_table_29_characters (
      -- loooooong_table_29_characters_loooong_column_28_characters_fkey
      loooong_column_28_characters INT NOT NULL REFERENCES users (id),

      -- loooooong_table_29_characters_looooong_column_29_character_fkey
      looooong_column_29_characters INT NOT NULL REFERENCES users (id)
    );
    CREATE TABLE looooooong_table_30_characters (
      -- looooooong_table_30_character_looooong_column_29_character_fkey
      looooong_column_29_characters INT NOT NULL REFERENCES users (id),

      -- looooooong_table_30_character_loooong_column_28_characters_fkey
      loooong_column_28_characters INT NOT NULL REFERENCES users (id),

      -- looooooong_table_30_characters_looong_column_27_characters_fkey
      looong_column_27_characters INT NOT NULL REFERENCES users (id)
    );
    CREATE TABLE a (
      -- a_looooooooooooooooooooooooooooooooong_column_57_character_fkey
      looooooooooooooooooooooooooooooooong_column_57_characters INT NOT NULL REFERENCES users (id),

      -- a_loooooooooooooooooooooooooooooooong_column_56_characters_fkey
      loooooooooooooooooooooooooooooooong_column_56_characters INT NOT NULL REFERENCES users (id)
    );
LongAutoGeneratedCheckConstraint:
  desired: |
    CREATE TABLE loooooooooooooooooooooooooooooooooooooooong_table_63_characters (
      -- loooooooooooooooooooooooooooooooooooooooong_table_63_ch_a_check
      a INT NOT NULL CHECK (a > 0)
    );
    CREATE TABLE loooooong_table_29_characters (
      -- loooooong_table_29_characters_looong_column_27_characters_check
      looong_column_27_characters INT NOT NULL CHECK (looong_column_27_characters > 0),

      -- loooooong_table_29_characters_loooong_column_28_character_check
      loooong_column_28_characters INT NOT NULL CHECK (loooong_column_28_characters > 0),

      -- loooooong_table_29_character_looooong_column_29_character_check
      looooong_column_29_characters INT NOT NULL CHECK (looooong_column_29_characters > 0)
    );
    CREATE TABLE looooooong_table_30_characters (
      -- looooooong_table_30_characters_loong_column_26_characters_check
      loong_column_26_characters INT NOT NULL CHECK (loong_column_26_characters > 0),

      -- looooooong_table_30_character_looong_column_27_characters_check
      looong_column_27_characters INT NOT NULL CHECK (looong_column_27_characters > 0),

      -- looooooong_table_30_characte_loooong_column_28_characters_check
      loooong_column_28_characters INT NOT NULL CHECK (loooong_column_28_characters > 0)
    );
    CREATE TABLE a (
      -- a_loooooooooooooooooooooooooooooooong_column_56_character_check
      loooooooooooooooooooooooooooooooong_column_56_characters INT NOT NULL CHECK (loooooooooooooooooooooooooooooooong_column_56_characters > 0),

      -- a_looooooooooooooooooooooooooooooong_column_55_characters_check
      looooooooooooooooooooooooooooooong_column_55_characters INT NOT NULL CHECK (looooooooooooooooooooooooooooooong_column_55_characters > 0)
    );

CreateSchema:
  desired: |
    CREATE TABLE foo.test (id int);
    CREATE SCHEMA foo;
    CREATE SCHEMA IF NOT EXISTS bar;
  up: |
    CREATE SCHEMA foo;
    CREATE SCHEMA IF NOT EXISTS bar;
    CREATE TABLE foo.test (id int);
  down: |
    DROP TABLE "foo"."test";
CreateSchemasWithDomains:
  desired: |
    CREATE SCHEMA test_schema_a;
    CREATE SCHEMA test_schema_b;
    CREATE DOMAIN test_schema_a.amount AS integer CHECK (VALUE > 0);
    CREATE DOMAIN test_schema_b.amount AS integer CHECK (VALUE < 0);
    CREATE DOMAIN test_schema_a.email AS text CHECK (VALUE ~ '@');
    CREATE DOMAIN test_schema_b.status AS text DEFAULT 'pending';

ExcludeConstraintWithCreateTable:
  desired: |
    CREATE TABLE exclude_example (
      name varchar(255),
      event_start tstzrange NOT NULL,
      event_end tstzrange NOT NULL,
      CONSTRAINT ex1 EXCLUDE (name WITH =),
      CONSTRAINT ex2 EXCLUDE (lower(name::text) WITH =) where (name::text <> ''),
      CONSTRAINT ex3 EXCLUDE USING GIST (event_start WITH &&, event_end WITH &&)
    );

ExcludeConstraintChange:
  current: |
    CREATE TABLE exclude_example (
      name varchar(255),
      event_start tstzrange NOT NULL,
      event_end tstzrange NOT NULL,
      CONSTRAINT ex EXCLUDE (name WITH =)
    );
  desired: |
    CREATE TABLE exclude_example (
      name varchar(255),
      event_start tstzrange NOT NULL,
      event_end tstzrange NOT NULL,
      CONSTRAINT ex EXCLUDE USING GIST (event_start WITH &&, event_end WITH &&)
    );
  up: |
    ALTER TABLE "public"."exclude_example" DROP CONSTRAINT "ex";
    ALTER TABLE "public"."exclude_example" ADD CONSTRAINT "ex" EXCLUDE USING GIST (event_start WITH &&, event_end WITH &&);
  down: |
    ALTER TABLE "public"."exclude_example" DROP CONSTRAINT "ex";
    ALTER TABLE "public"."exclude_example" ADD CONSTRAINT "ex" EXCLUDE USING BTREE (name WITH =);
ExcludeConstraintDropAndAdd:
  current: |
    CREATE TABLE exclude_example (
      name varchar(255),
      event_start tstzrange NOT NULL,
      event_end tstzrange NOT NULL,
      CONSTRAINT ex1 EXCLUDE (name WITH =)
    );
  desired: |
    CREATE TABLE exclude_example (
      name varchar(255),
      event_start tstzrange NOT NULL,
      event_end tstzrange NOT NULL,
      CONSTRAINT ex2 EXCLUDE USING GIST (event_start WITH &&, event_end WITH &&)
    );
  up: |
    ALTER TABLE "public"."exclude_example" ADD CONSTRAINT "ex2" EXCLUDE USING GIST (event_start WITH &&, event_end WITH &&);
    ALTER TABLE "public"."exclude_example" DROP CONSTRAINT "ex1";
  down: |
    ALTER TABLE "public"."exclude_example" ADD CONSTRAINT "ex1" EXCLUDE USING BTREE (name WITH =);
    ALTER TABLE "public"."exclude_example" DROP CONSTRAINT "ex2";
ExcludeConstraintWithAlterTable:
  current: |
    CREATE TABLE exclude_example (
      name varchar(255),
      event_start tstzrange NOT NULL,
      event_end tstzrange NOT NULL
    );
    ALTER TABLE exclude_example ADD CONSTRAINT ex1 EXCLUDE (name WITH =);
  desired: |
    CREATE TABLE exclude_example (
      name varchar(255),
      event_start tstzrange NOT NULL,
      event_end tstzrange NOT NULL
    );
    ALTER TABLE exclude_example ADD CONSTRAINT ex2 EXCLUDE USING GIST (event_start WITH &&, event_end WITH &&);
  up: |
    ALTER TABLE exclude_example ADD CONSTRAINT ex2 EXCLUDE USING GIST (event_start WITH &&, event_end WITH &&);
    ALTER TABLE "public"."exclude_example" DROP CONSTRAINT "ex1";
  down: |
    ALTER TABLE exclude_example ADD CONSTRAINT ex1 EXCLUDE (name WITH =);
    ALTER TABLE "public"."exclude_example" DROP CONSTRAINT "ex2";
CollateOnColumn:
  desired: |
    create table users
    (
        id   int          not null,
        name varchar(255) not null
    );
    create view user_view as
    select users.id,
          (users.name collate "ja-JP-x-icu") as name
    from users;

RenameColumn:
  current: |
    CREATE TABLE users (
      id bigint NOT NULL,
      username text,
      age integer
    );
  desired: |
    CREATE TABLE users (
      id bigint NOT NULL,
      user_name text, -- @renamed from=username
      age integer
    );
  up: |
    ALTER TABLE "public"."users" RENAME COLUMN "username" TO "user_name";
  down: |
    ALTER TABLE "public"."users" ADD COLUMN "username" text;
    ALTER TABLE "public"."users" DROP COLUMN "user_name";
RenameColumnWithTypeChange:
  current: |
    CREATE TABLE users (
      id bigint NOT NULL,
      username varchar(100),
      age integer
    );
  desired: |
    CREATE TABLE users (
      id bigint NOT NULL,
      user_name text NOT NULL, -- @renamed from=username
      age integer
    );
  up: |
    ALTER TABLE "public"."users" RENAME COLUMN "username" TO "user_name";
    ALTER TABLE "public"."users" ALTER COLUMN "user_name" TYPE text;
    ALTER TABLE "public"."users" ALTER COLUMN "user_name" SET NOT NULL;
  down: |
    ALTER TABLE "public"."users" ADD COLUMN "username" varchar(100);
    ALTER TABLE "public"."users" DROP COLUMN "user_name";
RenameColumnIdempotency:
  current: |
    CREATE TABLE users (
      id bigint NOT NULL,
      user_name text,
      age integer
    );
  desired: |
    CREATE TABLE users (
      id bigint NOT NULL,
      user_name text, -- @renamed from=username
      age integer
    );

RenameColumnConflictingNames:
  current: |
    CREATE TABLE users (
      id bigint NOT NULL,
      username text,
      user_name varchar(50),
      age integer
    );
  desired: |
    CREATE TABLE users (
      id bigint NOT NULL,
      username text,
      user_name varchar(100), -- @renamed from=username
      age integer
    );
  error: "cannot rename column 'username' to 'user_name' - column 'username' still exists"

RenameColumnQuotedDoubleQuotes:
  current: |
    CREATE TABLE users (
      id bigint NOT NULL,
      "foo bar" text,
      age integer
    );
  desired: |
    CREATE TABLE users (
      id bigint NOT NULL,
      foobar text, -- @renamed from="foo bar"
      age integer
    );
  up: |
    ALTER TABLE "public"."users" RENAME COLUMN "foo bar" TO "foobar";
  down: |
    ALTER TABLE "public"."users" ADD COLUMN "foo bar" text;
    ALTER TABLE "public"."users" DROP COLUMN "foobar";
RenameColumnWithSpecialChars:
  current: |
    CREATE TABLE users (
      id bigint NOT NULL,
      "column-with-dash" varchar(50),
      age integer
    );
  desired: |
    CREATE TABLE users (
      id bigint NOT NULL,
      column_with_underscore varchar(50), -- @renamed from="column-with-dash"
      age integer
    );
  up: |
    ALTER TABLE "public"."users" RENAME COLUMN "column-with-dash" TO "column_with_underscore";
  down: |
    ALTER TABLE "public"."users" ADD COLUMN "column-with-dash" varchar(50);
    ALTER TABLE "public"."users" DROP COLUMN "column_with_underscore";
RenameColumnWithDot:
  current: |
    CREATE TABLE users (
      id bigint NOT NULL,
      "special.column" text NOT NULL,
      age integer
    );
  desired: |
    CREATE TABLE users (
      id bigint NOT NULL,
      special_column text NOT NULL, -- @renamed from="special.column"
      age integer
    );
  up: |
    ALTER TABLE "public"."users" RENAME COLUMN "special.column" TO "special_column";
  down: |
    ALTER TABLE "public"."users" ADD COLUMN "special.column" text NOT NULL;
    ALTER TABLE "public"."users" DROP COLUMN "special_column";
RenameMultipleColumns:
  current: |
    CREATE TABLE users (
      id bigint NOT NULL,
      "user name" text,
      "email@address" varchar(100),
      age integer
    );
  desired: |
    CREATE TABLE users (
      id bigint NOT NULL,
      username text, -- @renamed from="user name"
      email_address varchar(100), -- @renamed from="email@address"
      age integer
    );
  up: |
    ALTER TABLE "public"."users" RENAME COLUMN "user name" TO "username";
    ALTER TABLE "public"."users" RENAME COLUMN "email@address" TO "email_address";
  down: |
    ALTER TABLE "public"."users" ADD COLUMN "user name" text;
    ALTER TABLE "public"."users" ADD COLUMN "email@address" varchar(100);
    ALTER TABLE "public"."users" DROP COLUMN "email_address";
    ALTER TABLE "public"."users" DROP COLUMN "username";
RenameTable:
  current: |
    CREATE TABLE user_accounts (
      id bigint NOT NULL,
      username text,
      age integer
    );
  desired: |
    CREATE TABLE users ( -- @renamed from=user_accounts
      id bigint NOT NULL,
      username text,
      age integer
    );
  up: |
    ALTER TABLE "public"."user_accounts" RENAME TO "users";
  down: |
    CREATE TABLE user_accounts (
      id bigint NOT NULL,
      username text,
      age integer
    );
    DROP TABLE "public"."users";
RenameTableWithCommentVariant:
  current: |
    CREATE TABLE old_users (
      id bigint NOT NULL,
      name text
    );
  desired: |
    CREATE TABLE new_users /* @renamed from=old_users */ (
      id bigint NOT NULL,
      name text
    );
  up: |
    ALTER TABLE "public"."old_users" RENAME TO "new_users";
  down: |
    CREATE TABLE old_users (
      id bigint NOT NULL,
      name text
    );
    DROP TABLE "public"."new_users";
RenameTableWithQuotedName:
  current: |
    CREATE TABLE "user accounts" (
      id bigint NOT NULL,
      name text
    );
  desired: |
    CREATE TABLE "user_profiles" ( -- @renamed from="user accounts"
      id bigint NOT NULL,
      name text
    );
  up: |
    ALTER TABLE "public"."user accounts" RENAME TO "user_profiles";
  down: |
    CREATE TABLE "user accounts" (
      id bigint NOT NULL,
      name text
    );
    DROP TABLE "public"."user_profiles";
RenameTableAndMultipleChanges:
  current: |
    CREATE TABLE old_accounts (
      id bigint NOT NULL,
      user_name varchar(50),
      is_active boolean,
      old_field text
    );
  desired: |
    CREATE TABLE accounts ( -- @renamed from=old_accounts
      id bigint NOT NULL PRIMARY KEY,
      username varchar(100) NOT NULL, -- @renamed from=user_name
      is_active boolean DEFAULT true,
      created_at timestamp DEFAULT CURRENT_TIMESTAMP
    );
  up: |
    ALTER TABLE "public"."old_accounts" RENAME TO "accounts";
    ALTER TABLE "public"."accounts" RENAME COLUMN "user_name" TO "username";
    ALTER TABLE "public"."accounts" ALTER COLUMN "username" TYPE varchar(100);
    ALTER TABLE "public"."accounts" ALTER COLUMN "username" SET NOT NULL;
    ALTER TABLE "public"."accounts" ALTER COLUMN "is_active" SET DEFAULT true;
    ALTER TABLE "public"."accounts" ADD COLUMN "created_at" timestamp DEFAULT current_timestamp;
    ALTER TABLE "public"."accounts" ADD PRIMARY KEY ("id");
    ALTER TABLE "public"."accounts" DROP COLUMN "old_field";
  down: |
    CREATE TABLE old_accounts (
      id bigint NOT NULL,
      user_name varchar(50),
      is_active boolean,
      old_field text
    );
    DROP TABLE "public"."accounts";
ConstraintCheckInWithUniqueCreate:
  current: |
    CREATE TABLE users (
      id bigint NOT NULL
    );
  desired: |
    CREATE TABLE users (
      id bigint NOT NULL
    );
    CREATE TABLE animals (
      id serial,
      age INTEGER CHECK (age IN (0, 1, 2, 3, 4, 5)),
      UNIQUE (age)
    );
  up: |
    CREATE TABLE animals (
      id serial,
      age INTEGER CHECK (age IN (0, 1, 2, 3, 4, 5)),
      UNIQUE (age)
    );
  down: |
    DROP TABLE "public"."animals";
ConstraintCheckInAdd:
  current: |
    CREATE TABLE products (
      id serial,
      status text
    );
  desired: |
    CREATE TABLE products (
      id serial,
      status text CHECK (status IN ('active', 'inactive', 'pending'))
    );
  up: |
    ALTER TABLE "public"."products" ADD CONSTRAINT "products_status_check" CHECK (status = ANY (ARRAY['active', 'inactive', 'pending']));
  down: |
    ALTER TABLE "public"."products" DROP CONSTRAINT "products_status_check";
ConstraintCheckInRemove:
  current: |
    CREATE TABLE products (
      id serial,
      status text CHECK (status IN ('active', 'inactive', 'pending'))
    );
  desired: |
    CREATE TABLE products (
      id serial,
      status text
    );
  up: |
    ALTER TABLE "public"."products" DROP CONSTRAINT "products_status_check";
  down: |
    ALTER TABLE "public"."products" ADD CONSTRAINT "products_status_check" CHECK (status = ANY (ARRAY['active', 'inactive', 'pending']));
ConstraintUniqueAdd:
  current: |
    CREATE TABLE products (
      id serial,
      sku text
    );
  desired: |
    CREATE TABLE products (
      id serial,
      sku text,
      UNIQUE (sku)
    );
  up: |
    ALTER TABLE "public"."products" ADD CONSTRAINT "products_sku_key" UNIQUE ("sku");
  down: |
    ALTER TABLE "public"."products" DROP CONSTRAINT "products_sku_key";
ConstraintUniqueRemove:
  current: |
    CREATE TABLE products (
      id serial,
      sku text,
      UNIQUE (sku)
    );
  desired: |
    CREATE TABLE products (
      id serial,
      sku text
    );
  up: |
    ALTER TABLE "public"."products" DROP CONSTRAINT "products_sku_key";
  down: |
    ALTER TABLE "public"."products" ADD CONSTRAINT "products_sku_key" UNIQUE ("sku");
ConstraintCheckInModify:
  current: |
    CREATE TABLE products (
      id serial,
      priority integer CHECK (priority IN (1, 2, 3))
    );
  desired: |
    CREATE TABLE products (
      id serial,
      priority integer CHECK (priority IN (1, 2, 3, 4, 5))
    );
  up: |
    ALTER TABLE "public"."products" DROP CONSTRAINT "products_priority_check";
    ALTER TABLE "public"."products" ADD CONSTRAINT "products_priority_check" CHECK (priority = ANY (ARRAY[1, 2, 3, 4, 5]));
  down: |
    ALTER TABLE "public"."products" DROP CONSTRAINT "products_priority_check";
    ALTER TABLE "public"."products" ADD CONSTRAINT "products_priority_check" CHECK (priority = ANY (ARRAY[1, 2, 3]));
ConstraintCheckInAndUniqueAdd:
  current: |
    CREATE TABLE products (
      id serial,
      level integer
    );
  desired: |
    CREATE TABLE products (
      id serial,
      level integer CHECK (level IN (1, 2, 3, 4)),
      UNIQUE (level)
    );
  up: |
    ALTER TABLE "public"."products" ADD CONSTRAINT "products_level_check" CHECK (level = ANY (ARRAY[1, 2, 3, 4]));
    ALTER TABLE "public"."products" ADD CONSTRAINT "products_level_key" UNIQUE ("level");
  down: |
    ALTER TABLE "public"."products" DROP CONSTRAINT "products_level_check";
    ALTER TABLE "public"."products" DROP CONSTRAINT "products_level_key";
ConstraintCheckInAndUniqueRemove:
  current: |
    CREATE TABLE products (
      id serial,
      level integer CHECK (level IN (1, 2, 3, 4)),
      UNIQUE (level)
    );
  desired: |
    CREATE TABLE products (
      id serial,
      level integer
    );
  up: |
    ALTER TABLE "public"."products" DROP CONSTRAINT "products_level_check";
    ALTER TABLE "public"."products" DROP CONSTRAINT "products_level_key";
  down: |
    ALTER TABLE "public"."products" ADD CONSTRAINT "products_level_check" CHECK (level = ANY (ARRAY[1, 2, 3, 4]));
    ALTER TABLE "public"."products" ADD CONSTRAINT "products_level_key" UNIQUE ("level");
ConstraintCheckInMultipleColumnsWithUnique:
  current: |
    CREATE TABLE orders (
      id serial,
      priority integer,
      category integer
    );
  desired: |
    CREATE TABLE orders (
      id serial,
      priority integer CHECK (priority IN (1, 2, 3)),
      category integer CHECK (category IN (10, 20, 30, 40)),
      UNIQUE (priority, category)
    );
  up: |
    ALTER TABLE "public"."orders" ADD CONSTRAINT "orders_priority_check" CHECK (priority = ANY (ARRAY[1, 2, 3]));
    ALTER TABLE "public"."orders" ADD CONSTRAINT "orders_category_check" CHECK (category = ANY (ARRAY[10, 20, 30, 40]));
    ALTER TABLE "public"."orders" ADD CONSTRAINT "priority" UNIQUE ("priority", "category");
  down: |
    ALTER TABLE "public"."orders" DROP CONSTRAINT "orders_priority_check";
    ALTER TABLE "public"."orders" DROP CONSTRAINT "orders_category_check";
    ALTER TABLE "public"."orders" DROP CONSTRAINT "priority";
RenameIndex:
  current: |
    CREATE TABLE users (
      id bigint NOT NULL,
      email varchar(255),
      username varchar(100)
    );
    CREATE INDEX old_email_idx ON users (email);
  desired: |
    CREATE TABLE users (
      id bigint NOT NULL,
      email varchar(255),
      username varchar(100)
    );
    CREATE INDEX new_email_idx /* @renamed from=old_email_idx */ ON users (email);
  up: |
    ALTER INDEX "public"."old_email_idx" RENAME TO "new_email_idx";
  down: |
    CREATE INDEX old_email_idx ON users (email);
    DROP INDEX "public"."new_email_idx";
RenameIndexInTable:
  current: |
    CREATE TABLE users (
      id bigint NOT NULL,
      email varchar(255),
      username varchar(100),
      CONSTRAINT old_unique_email UNIQUE (email)
    );
  desired: |
    CREATE TABLE users (
      id bigint NOT NULL,
      email varchar(255),
      username varchar(100),
      CONSTRAINT unique_email UNIQUE (email) -- @renamed from=old_unique_email
    );
  up: |
    ALTER INDEX "public"."old_unique_email" RENAME TO "unique_email";
  down: |
    ALTER TABLE "public"."users" ADD CONSTRAINT "old_unique_email" UNIQUE ("email");
    ALTER TABLE "public"."users" DROP CONSTRAINT "unique_email";
RenameMultipleIndexes:
  current: |
    CREATE TABLE users (
      id bigint NOT NULL,
      email varchar(255),
      username varchar(100)
    );
    CREATE INDEX idx_email ON users (email);
    CREATE INDEX idx_username ON users (username);
  desired: |
    CREATE TABLE users (
      id bigint NOT NULL,
      email varchar(255),
      username varchar(100)
    );
    CREATE INDEX email_idx /* @renamed from=idx_email */ ON users (email);
    CREATE INDEX username_idx /* @renamed from=idx_username */ ON users (username);
  up: |
    ALTER INDEX "public"."idx_email" RENAME TO "email_idx";
    ALTER INDEX "public"."idx_username" RENAME TO "username_idx";
  down: |
    CREATE INDEX idx_email ON users (email);
    CREATE INDEX idx_username ON users (username);
    DROP INDEX "public"."email_idx";
    DROP INDEX "public"."username_idx";
RenameIndexInNonDefaultSchema:
  current: |
    CREATE SCHEMA myschema;
    CREATE TABLE myschema.users (
      id bigint NOT NULL,
      email varchar(255),
      username varchar(100)
    );
    CREATE INDEX old_email_idx ON myschema.users (email);
  desired: |
    CREATE TABLE myschema.users (
      id bigint NOT NULL,
      email varchar(255),
      username varchar(100)
    );
    CREATE INDEX new_email_idx /* @renamed from=old_email_idx */ ON myschema.users (email);
  up: |
    ALTER INDEX "myschema"."old_email_idx" RENAME TO "new_email_idx";
  down: |
    CREATE INDEX old_email_idx ON myschema.users (email);
    DROP INDEX "myschema"."new_email_idx";
CreateIndexWithConcurrentlyConfig:
  config:
    create_index_concurrently: true
  current: |
    CREATE TABLE users (
      id BIGINT NOT NULL PRIMARY KEY,
      name VARCHAR(128),
      email VARCHAR(255)
    );
  desired: |
    CREATE TABLE users (
      id BIGINT NOT NULL PRIMARY KEY,
      name VARCHAR(128),
      email VARCHAR(255)
    );
    CREATE INDEX idx_users_name ON users (name);
    CREATE INDEX idx_users_email ON users (email);
  up: |
    CREATE INDEX CONCURRENTLY idx_users_name ON users (name);
    CREATE INDEX CONCURRENTLY idx_users_email ON users (email);
  down: |
    DROP INDEX "public"."idx_users_email";
    DROP INDEX "public"."idx_users_name";
CreateUniqueIndexWithConcurrentlyConfig:
  config:
    create_index_concurrently: true
  current: |
    CREATE TABLE products (
      id BIGINT NOT NULL PRIMARY KEY,
      sku VARCHAR(100)
    );
  desired: |
    CREATE TABLE products (
      id BIGINT NOT NULL PRIMARY KEY,
      sku VARCHAR(100)
    );
    CREATE UNIQUE INDEX idx_products_sku ON products (sku);
  up: |
    CREATE UNIQUE INDEX CONCURRENTLY idx_products_sku ON products (sku);
  down: |
    DROP INDEX "public"."idx_products_sku";
CreateIndexWithConcurrentlyConfigMixedStatements:
  config:
    create_index_concurrently: true
  current: |
    CREATE TABLE users (
      id BIGINT NOT NULL PRIMARY KEY,
      name VARCHAR(128)
    );
  desired: |
    CREATE TABLE users (
      id BIGINT NOT NULL PRIMARY KEY,
      name VARCHAR(128),
      email VARCHAR(255)
    );
    CREATE INDEX idx_users_name ON users (name);
    CREATE INDEX CONCURRENTLY idx_users_email_manual ON users (email);
  up: |
    ALTER TABLE "public"."users" ADD COLUMN "email" varchar(255);
    CREATE INDEX CONCURRENTLY idx_users_name ON users (name);
    CREATE INDEX CONCURRENTLY idx_users_email_manual ON users (email);
  down: |
    DROP INDEX "public"."idx_users_email_manual";
    DROP INDEX "public"."idx_users_name";
    ALTER TABLE "public"."users" DROP COLUMN "email";
CreateIndexWithoutConcurrentlyConfig:
  config:
    create_index_concurrently: false
  current: |
    CREATE TABLE users (
      id BIGINT NOT NULL PRIMARY KEY,
      name VARCHAR(128)
    );
  desired: |
    CREATE TABLE users (
      id BIGINT NOT NULL PRIMARY KEY,
      name VARCHAR(128)
    );
    CREATE INDEX idx_users_name ON users (name);
  up: |
    CREATE INDEX idx_users_name ON users (name);
  down: |
    DROP INDEX "public"."idx_users_name";
CreateIdentityColumnWithNegativeValue:
  desired: |
    CREATE TABLE test_sequence_negative (
      id1 bigint GENERATED ALWAYS AS IDENTITY (
        START WITH -100
        INCREMENT BY -5
        MINVALUE -1000
        MAXVALUE -10
        CACHE 20
      ),
      id2 bigint GENERATED ALWAYS AS IDENTITY (
        START -50
        INCREMENT -2
      ),
      id3 bigint GENERATED ALWAYS AS IDENTITY (
        MINVALUE -500
        MAXVALUE 0
      ),
      id4 bigint GENERATED ALWAYS AS IDENTITY (
        START WITH -1
        INCREMENT BY 1
        MINVALUE -100
        MAXVALUE 100
        CACHE 10
      )
    );

CreateTableWithCheckConstraints:
  current: |
    CREATE TABLE "public"."domains" (
      "id" serial NOT NULL,
      "name" character varying(255) NOT NULL CONSTRAINT c_lowercase_name CHECK (name::text = lower(name::text)),
      PRIMARY KEY ("id")
    );
  desired: |
    CREATE TABLE "public"."domains" (
      id                    SERIAL PRIMARY KEY,
      name                  VARCHAR(255) NOT NULL,
      CONSTRAINT c_lowercase_name CHECK (((name)::TEXT = LOWER((name)::TEXT)))
    );

CreateTableWithCurrentTimestamp:
  desired: |
    CREATE TABLE timestamps (
      created_at timestamp default current_timestamp
    );

DropTimestampDefault:
  current: |
    CREATE TABLE timestamps (
      created_at timestamp default current_timestamp
    );
  desired: |
    CREATE TABLE timestamps (
      created_at timestamp
    );
  up: |
    ALTER TABLE "public"."timestamps" ALTER COLUMN "created_at" DROP DEFAULT;
  down: |
    ALTER TABLE "public"."timestamps" ALTER COLUMN "created_at" SET DEFAULT current_timestamp;
AddTimestampDefaultBack:
  current: |
    CREATE TABLE timestamps (
      created_at timestamp
    );
  desired: |
    CREATE TABLE timestamps (
      created_at timestamp default current_timestamp
    );
  up: |
    ALTER TABLE "public"."timestamps" ALTER COLUMN "created_at" SET DEFAULT current_timestamp;
  down: |
    ALTER TABLE "public"."timestamps" ALTER COLUMN "created_at" DROP DEFAULT;
CreateTableWithoutNotNull:
  desired: |
    CREATE TABLE users (
      name text
    );

AddNotNullConstraint:
  current: |
    CREATE TABLE users (
      name text
    );
  desired: |
    CREATE TABLE users (
      name text NOT NULL
    );
  up: |
    ALTER TABLE "public"."users" ALTER COLUMN "name" SET NOT NULL;
  down: |
    ALTER TABLE "public"."users" ALTER COLUMN "name" DROP NOT NULL;
DropNotNullConstraint:
  current: |
    CREATE TABLE users (
      name text NOT NULL
    );
  desired: |
    CREATE TABLE users (
      name text
    );
  up: |
    ALTER TABLE "public"."users" ALTER COLUMN "name" DROP NOT NULL;
  down: |
    ALTER TABLE "public"."users" ALTER COLUMN "name" SET NOT NULL;
CreateTableWithPrimaryKey:
  desired: |
    CREATE TABLE users (
      id bigint NOT NULL PRIMARY KEY,
      name text
    );

DropPrimaryKeyAndColumn:
  current: |
    CREATE TABLE users (
      id bigint NOT NULL PRIMARY KEY,
      name text
    );
  desired: |
    CREATE TABLE users (
      name text
    );
  up: |
    ALTER TABLE "public"."users" DROP CONSTRAINT "users_pkey";
    ALTER TABLE "public"."users" DROP COLUMN "id";
  down: |
    ALTER TABLE "public"."users" ADD COLUMN "id" bigint NOT NULL;
    ALTER TABLE "public"."users" ADD PRIMARY KEY ("id");
AddPrimaryKeyAndColumnBack:
  current: |
    CREATE TABLE users (
      name text
    );
  desired: |
    CREATE TABLE users (
      id bigint NOT NULL PRIMARY KEY,
      name text
    );
  up: |
    ALTER TABLE "public"."users" ADD COLUMN "id" bigint NOT NULL;
    ALTER TABLE "public"."users" ADD PRIMARY KEY ("id");
  down: |
    ALTER TABLE "public"."users" DROP CONSTRAINT "users_pkey";
    ALTER TABLE "public"."users" DROP COLUMN "id";
ConstraintPrimaryKey:
  desired: |
    CREATE TABLE users (
      a integer,
      b integer,
      CONSTRAINT a_b_pkey PRIMARY KEY (a, b)
    );

CreateTablesWithoutForeignKey:
  desired: |
    CREATE TABLE users (id BIGINT PRIMARY KEY);
    CREATE TABLE posts (
      content text,
      user_id bigint
    );

AddForeignKeyConstraint:
  current: |
    CREATE TABLE users (id BIGINT PRIMARY KEY);
    CREATE TABLE posts (
      content text,
      user_id bigint
    );
  desired: |
    CREATE TABLE users (id BIGINT PRIMARY KEY);
    CREATE TABLE posts (
      content text,
      user_id bigint,
      CONSTRAINT posts_ibfk_1 FOREIGN KEY (user_id) REFERENCES users (id)
    );
  up: |
    ALTER TABLE "public"."posts" ADD CONSTRAINT "posts_ibfk_1" FOREIGN KEY ("user_id") REFERENCES "public"."users" ("id");
  down: |
    ALTER TABLE "public"."posts" DROP CONSTRAINT "posts_ibfk_1";
ModifyForeignKeyActions:
  current: |
    CREATE TABLE users (id BIGINT PRIMARY KEY);
    CREATE TABLE posts (
      content text,
      user_id bigint,
      CONSTRAINT posts_ibfk_1 FOREIGN KEY (user_id) REFERENCES users (id)
    );
  desired: |
    CREATE TABLE users (id BIGINT PRIMARY KEY);
    CREATE TABLE posts (
      content text,
      user_id bigint,
      CONSTRAINT posts_ibfk_1 FOREIGN KEY (user_id) REFERENCES users (id) ON DELETE SET NULL ON UPDATE CASCADE
    );
  up: |
    ALTER TABLE "public"."posts" DROP CONSTRAINT "posts_ibfk_1";
    ALTER TABLE "public"."posts" ADD CONSTRAINT "posts_ibfk_1" FOREIGN KEY ("user_id") REFERENCES "public"."users" ("id") ON DELETE SET NULL ON UPDATE CASCADE;
  down: |
    ALTER TABLE "public"."posts" DROP CONSTRAINT "posts_ibfk_1";
    ALTER TABLE "public"."posts" ADD CONSTRAINT "posts_ibfk_1" FOREIGN KEY ("user_id") REFERENCES "public"."users" ("id");
RemoveForeignKeyConstraint:
  current: |
    CREATE TABLE users (id BIGINT PRIMARY KEY);
    CREATE TABLE posts (
      content text,
      user_id bigint,
      CONSTRAINT posts_ibfk_1 FOREIGN KEY (user_id) REFERENCES users (id) ON DELETE SET NULL ON UPDATE CASCADE
    );
  desired: |
    CREATE TABLE users (id BIGINT PRIMARY KEY);
    CREATE TABLE posts (
      content text,
      user_id bigint
    );
  up: |
    ALTER TABLE "public"."posts" DROP CONSTRAINT "posts_ibfk_1";
  down: |
    ALTER TABLE "public"."posts" ADD CONSTRAINT "posts_ibfk_1" FOREIGN KEY ("user_id") REFERENCES "public"."users" ("id") ON DELETE SET NULL ON UPDATE CASCADE;
CreateTableWithReferences:
  desired: |
    CREATE TABLE a (
      a_id INTEGER PRIMARY KEY,
      my_text TEXT UNIQUE NOT NULL
    );
    CREATE TABLE b (
      b_id INTEGER PRIMARY KEY,
      a_id INTEGER REFERENCES a,
      a_my_text TEXT NOT NULL REFERENCES a (my_text)
    );

DropReferences:
  current: |
    CREATE TABLE a (
      a_id INTEGER PRIMARY KEY,
      my_text TEXT UNIQUE NOT NULL
    );
    CREATE TABLE b (
      b_id INTEGER PRIMARY KEY,
      a_id INTEGER REFERENCES a,
      a_my_text TEXT NOT NULL REFERENCES a (my_text)
    );
  desired: |
    CREATE TABLE a (
      a_id INTEGER PRIMARY KEY,
      my_text TEXT UNIQUE NOT NULL
    );
    CREATE TABLE b (
      b_id INTEGER PRIMARY KEY,
      a_id INTEGER,
      a_my_text TEXT NOT NULL
    );
  up: |
    ALTER TABLE "public"."b" DROP CONSTRAINT "b_a_id_fkey";
    ALTER TABLE "public"."b" DROP CONSTRAINT "b_a_my_text_fkey";
  down: |
    ALTER TABLE "public"."b" ADD CONSTRAINT "b_a_my_text_fkey" FOREIGN KEY ("a_my_text") REFERENCES "public"."a" ("my_text");
ReferencesWithOnDeleteCascade:
  desired: |
    CREATE TABLE customers (
      id UUID NOT NULL PRIMARY KEY,
      customer_name VARCHAR(255) NOT NULL
    );
    CREATE TABLE orders (
      id UUID NOT NULL PRIMARY KEY,
      order_number VARCHAR(255) NOT NULL,
      customer UUID REFERENCES customers(id) ON DELETE CASCADE
    );

ColumnCheckConstraint:
  desired: |
    CREATE TABLE a (
      a_id INTEGER PRIMARY KEY CHECK (a_id > 0),
      my_text TEXT UNIQUE NOT NULL
    );

ModifyColumnCheckConstraint:
  current: |
    CREATE TABLE a (
      a_id INTEGER PRIMARY KEY CHECK (a_id > 0),
      my_text TEXT UNIQUE NOT NULL
    );
  desired: |
    CREATE TABLE a (
      a_id INTEGER PRIMARY KEY CHECK (a_id > 1),
      my_text TEXT UNIQUE NOT NULL
    );
  up: |
    ALTER TABLE "public"."a" DROP CONSTRAINT "a_a_id_check";
    ALTER TABLE "public"."a" ADD CONSTRAINT "a_a_id_check" CHECK (a_id > 1);
  down: |
    ALTER TABLE "public"."a" DROP CONSTRAINT "a_a_id_check";
    ALTER TABLE "public"."a" ADD CONSTRAINT "a_a_id_check" CHECK (a_id > 0);
DropCheckConstraint:
  current: |
    CREATE TABLE a (
      a_id INTEGER PRIMARY KEY CHECK (a_id > 1),
      my_text TEXT UNIQUE NOT NULL
    );
  desired: |
    CREATE TABLE a (
      a_id INTEGER PRIMARY KEY,
      my_text TEXT UNIQUE NOT NULL
    );
  up: |
    ALTER TABLE "public"."a" DROP CONSTRAINT "a_a_id_check";
  down: |
    ALTER TABLE "public"."a" ADD CONSTRAINT "a_a_id_check" CHECK (a_id > 1);
AddCheckConstraintNoInherit:
  current: |
    CREATE TABLE a (
      a_id INTEGER PRIMARY KEY,
      my_text TEXT UNIQUE NOT NULL
    );
  desired: |
    CREATE TABLE a (
      a_id INTEGER PRIMARY KEY CHECK (a_id > 2) NO INHERIT,
      my_text TEXT UNIQUE NOT NULL
    );
  up: |
    ALTER TABLE "public"."a" ADD CONSTRAINT "a_a_id_check" CHECK (a_id > 2) NO INHERIT;
  down: |
    ALTER TABLE "public"."a" DROP CONSTRAINT "a_a_id_check";
ModifyCheckConstraintNoInherit:
  current: |
    CREATE TABLE a (
      a_id INTEGER PRIMARY KEY CHECK (a_id > 2) NO INHERIT,
      my_text TEXT UNIQUE NOT NULL
    );
  desired: |
    CREATE TABLE a (
      a_id INTEGER PRIMARY KEY CHECK (a_id > 3) NO INHERIT,
      my_text TEXT UNIQUE NOT NULL
    );
  up: |
    ALTER TABLE "public"."a" DROP CONSTRAINT "a_a_id_check";
    ALTER TABLE "public"."a" ADD CONSTRAINT "a_a_id_check" CHECK (a_id > 3) NO INHERIT;
  down: |
    ALTER TABLE "public"."a" DROP CONSTRAINT "a_a_id_check";
    ALTER TABLE "public"."a" ADD CONSTRAINT "a_a_id_check" CHECK (a_id > 2) NO INHERIT;
CreateTableWithoutMultiColumnCheck:
  desired: |
    CREATE TABLE orders (
      id UUID NOT NULL PRIMARY KEY,
      order_number VARCHAR(255) NOT NULL,
      customer VARCHAR(255),
      store_table VARCHAR(255)
    );

AddMultiColumnCheck:
  current: |
    CREATE TABLE orders (
      id UUID NOT NULL PRIMARY KEY,
      order_number VARCHAR(255) NOT NULL,
      customer VARCHAR(255),
      store_table VARCHAR(255)
    );
  desired: |
    CREATE TABLE orders (
      id UUID NOT NULL PRIMARY KEY,
      order_number VARCHAR(255) NOT NULL,
      customer VARCHAR(255),
      store_table VARCHAR(255),
      CONSTRAINT check_customer_or_table CHECK (store_table is not null and customer is null or store_table is null and customer is not null)
    );
  up: |
    ALTER TABLE "public"."orders" ADD CONSTRAINT "check_customer_or_table" CHECK (store_table is not null and customer is null or store_table is null and customer is not null);
  down: |
    ALTER TABLE "public"."orders" DROP CONSTRAINT "check_customer_or_table";
DropMultiColumnCheck:
  current: |
    CREATE TABLE orders (
      id UUID NOT NULL PRIMARY KEY,
      order_number VARCHAR(255) NOT NULL,
      customer VARCHAR(255),
      store_table VARCHAR(255),
      CONSTRAINT check_customer_or_table CHECK (store_table is not null and customer is null or store_table is null and customer is not null)
    );
  desired: |
    CREATE TABLE orders (
      id UUID NOT NULL PRIMARY KEY,
      order_number VARCHAR(255) NOT NULL,
      customer VARCHAR(255),
      store_table VARCHAR(255)
    );
  up: |
    ALTER TABLE "public"."orders" DROP CONSTRAINT "check_customer_or_table";
  down: |
    ALTER TABLE "public"."orders" ADD CONSTRAINT "check_customer_or_table" CHECK (store_table is not null and customer is null or store_table is null and customer is not null);
CreatePolicy:
  current: |
    CREATE TABLE users (id BIGINT PRIMARY KEY, name character varying(100));
  desired: |
    CREATE TABLE users (id BIGINT PRIMARY KEY, name character varying(100));
    CREATE POLICY p_users ON users AS PERMISSIVE FOR ALL TO PUBLIC USING (id = (current_user)::integer) WITH CHECK ((current_user)::integer = 1);
  up: |
    CREATE POLICY p_users ON users AS PERMISSIVE FOR ALL TO PUBLIC USING (id = (current_user)::integer) WITH CHECK ((current_user)::integer = 1);
  down: |
    DROP POLICY "p_users" ON "public"."users";
ModifyPolicyToRestrictive:
  current: |
    CREATE TABLE users (id BIGINT PRIMARY KEY, name character varying(100));
    CREATE POLICY p_users ON users AS PERMISSIVE FOR ALL TO PUBLIC USING (id = (current_user)::integer) WITH CHECK ((current_user)::integer = 1);
  desired: |
    CREATE TABLE users (id BIGINT PRIMARY KEY, name character varying(100));
    CREATE POLICY p_users ON users AS RESTRICTIVE FOR ALL TO postgres USING (id = (current_user)::integer);
  up: |
    DROP POLICY "p_users" ON "public"."users";
    CREATE POLICY p_users ON users AS RESTRICTIVE FOR ALL TO postgres USING (id = (current_user)::integer);
  down: |
    DROP POLICY "p_users" ON "public"."users";
    CREATE POLICY p_users ON users AS PERMISSIVE FOR ALL TO PUBLIC USING (id = (current_user)::integer) WITH CHECK ((current_user)::integer = 1);
ModifyPolicyUsing:
  current: |
    CREATE TABLE users (id BIGINT PRIMARY KEY, name character varying(100));
    CREATE POLICY p_users ON users AS RESTRICTIVE FOR ALL TO postgres USING (id = (current_user)::integer);
  desired: |
    CREATE TABLE users (id BIGINT PRIMARY KEY, name character varying(100));
    CREATE POLICY p_users ON users AS RESTRICTIVE FOR ALL TO postgres USING (true);
  up: |
    DROP POLICY "p_users" ON "public"."users";
    CREATE POLICY p_users ON users AS RESTRICTIVE FOR ALL TO postgres USING (true);
  down: |
    DROP POLICY "p_users" ON "public"."users";
    CREATE POLICY p_users ON users AS RESTRICTIVE FOR ALL TO postgres USING (id = (current_user)::integer);
DropPolicy:
  current: |
    CREATE TABLE users (id BIGINT PRIMARY KEY, name character varying(100));
    CREATE POLICY p_users ON users AS RESTRICTIVE FOR ALL TO postgres USING (true);
  desired: |
    CREATE TABLE users (id BIGINT PRIMARY KEY, name character varying(100));
  up: |
    DROP POLICY "p_users" ON "public"."users";
  down: |
    CREATE POLICY p_users ON users AS RESTRICTIVE FOR ALL TO postgres USING (true);
AddUniqueConstraint:
  current: |
    create table dummy(
      column_a int not null,
      column_b int not null,
      column_c int not null
    );
  desired: |
    create table dummy(
      column_a int not null,
      column_b int not null,
      column_c int not null
    );
    alter table dummy add constraint dummy_uniq unique (column_a, column_b);
  up: |
    alter table dummy add constraint dummy_uniq unique (column_a, column_b);
  down: |
    ALTER TABLE "public"."dummy" DROP CONSTRAINT "dummy_uniq";
UniqueConstraintNotDeferrable:
  current: |
    create table dummy(
      column_a int not null,
      column_b int not null,
      column_c int not null
    );
    alter table dummy add constraint dummy_uniq unique (column_a, column_b);
  desired: |
    create table dummy(
      column_a int not null,
      column_b int not null,
      column_c int not null
    );
    alter table dummy add constraint dummy_uniq unique (column_a, column_b) not deferrable initially immediate;

ModifyUniqueConstraintToDeferrable:
  current: |
    create table dummy(
      column_a int not null,
      column_b int not null,
      column_c int not null
    );
    alter table dummy add constraint dummy_uniq unique (column_a, column_b) not deferrable initially immediate;
  desired: |
    create table dummy(
      column_a int not null,
      column_b int not null,
      column_c int not null
    );
    alter table dummy add constraint dummy_uniq unique (column_a, column_b) deferrable;
  up: |
    ALTER TABLE "public"."dummy" DROP CONSTRAINT "dummy_uniq";
    alter table dummy add constraint dummy_uniq unique (column_a, column_b) deferrable;
  down: |
    ALTER TABLE "public"."dummy" DROP CONSTRAINT "dummy_uniq";
    alter table dummy add constraint dummy_uniq unique (column_a, column_b) not deferrable initially immediate;
ModifyUniqueConstraintToInitiallyDeferred:
  current: |
    create table dummy(
      column_a int not null,
      column_b int not null,
      column_c int not null
    );
    alter table dummy add constraint dummy_uniq unique (column_a, column_b) deferrable;
  desired: |
    create table dummy(
      column_a int not null,
      column_b int not null,
      column_c int not null
    );
    alter table dummy add constraint dummy_uniq unique (column_a, column_b) deferrable initially deferred;
  up: |
    ALTER TABLE "public"."dummy" DROP CONSTRAINT "dummy_uniq";
    alter table dummy add constraint dummy_uniq unique (column_a, column_b) deferrable initially deferred;
  down: |
    ALTER TABLE "public"."dummy" DROP CONSTRAINT "dummy_uniq";
    alter table dummy add constraint dummy_uniq unique (column_a, column_b) deferrable;
RevertUniqueConstraintToNotDeferrable:
  current: |
    create table dummy(
      column_a int not null,
      column_b int not null,
      column_c int not null
    );
    alter table dummy add constraint dummy_uniq unique (column_a, column_b) deferrable initially deferred;
  desired: |
    create table dummy(
      column_a int not null,
      column_b int not null,
      column_c int not null
    );
    alter table dummy add constraint dummy_uniq unique (column_a, column_b);
  up: |
    ALTER TABLE "public"."dummy" DROP CONSTRAINT "dummy_uniq";
    alter table dummy add constraint dummy_uniq unique (column_a, column_b);
  down: |
    ALTER TABLE "public"."dummy" DROP CONSTRAINT "dummy_uniq";
    alter table dummy add constraint dummy_uniq unique (column_a, column_b) deferrable initially deferred;
DropUniqueConstraint:
  current: |
    create table dummy(
      column_a int not null,
      column_b int not null,
      column_c int not null
    );
    alter table dummy add constraint dummy_uniq unique (column_a, column_b);
  desired: |
    create table dummy(
      column_a int not null,
      column_b int not null,
      column_c int not null
    );
  up: |
    ALTER TABLE "public"."dummy" DROP CONSTRAINT "dummy_uniq";
  down: |
    alter table dummy add constraint dummy_uniq unique (column_a, column_b);
IndexOnReservedWordColumn:
  desired: |
    CREATE TABLE users (
      "key" text
    );
    CREATE INDEX "index_name" on users (key);

IndexWithOperatorClass:
  desired: |
    CREATE TABLE products (
      name VARCHAR(255)
    );
    CREATE INDEX product_name_autocomplete_index ON products(name text_pattern_ops);

IndexWithUsing:
  desired: |
    CREATE EXTENSION IF NOT EXISTS pg_trgm;
    CREATE TABLE products (
      id INTEGER PRIMARY KEY,
      name TEXT NOT NULL
    );
    CREATE INDEX idx_trgm_name ON products USING gin (name gin_trgm_ops);

CreateTypeEnum:
  desired: |
    CREATE TYPE "public"."country" AS ENUM ('us', 'jp');
    CREATE TABLE users (
      id SERIAL PRIMARY KEY,
      country "public"."country" NOT NULL DEFAULT 'jp'::country
    );

ColumnWithQuotes:
  desired: |
    CREATE TABLE users (
      "id" bigint NOT NULL,
      "name" text,
      "age" integer
    );

PostgreSQLDataTypes:
  desired: |
    CREATE TABLE users (
      c_array integer array,
      c_array_bracket integer[],
      c_bigint bigint,
      c_bigserial bigserial,
      c_bit bit,
      c_bit_2 bit(2),
      c_bool bool,
      c_boolean boolean,
      c_char_10 char(10),
      c_character_20 character(20),
      c_character_varying_30 character varying(30),
      c_date date,
      c_double_precision double precision,
      c_json json,
      c_jsonb jsonb,
      c_timestamp timestamp,
      c_timestamp_6 timestamp(6),
      c_timestamp_tz timestamp with time zone,
      c_timestamp_tz_6 timestamp(6) with time zone,
      c_timestamp_tz_6_notnull timestamp(6) with time zone not null,
      c_time time,
      c_time_6 time(6),
      c_time_tz time with time zone,
      c_time_tz_6 time(6) with time zone,
      c_time_tz_6_notnull time(6) with time zone not null,
      c_int int,
      c_integer integer,
      c_serial serial,
      c_text text,
      c_uuid uuid,
      c_varchar_40 varchar(40)
    );

CreateTableInNonPublicSchema:
  desired: |
    CREATE SCHEMA test;
    CREATE TABLE test.users (id serial primary key);
  up: |
    CREATE SCHEMA test;
    CREATE TABLE test.users (id serial primary key);
  down: |
    DROP TABLE "test"."users";
CheckConstraintInNonPublicSchema:
  current: |
    CREATE SCHEMA test;
    CREATE TABLE test.dummy (
      min_value INT CHECK (min_value > 0),
      max_value INT
    );
  desired: |
    CREATE TABLE test.dummy (
      min_value INT CHECK (min_value > 0),
      max_value INT CHECK (max_value > 0),
      CONSTRAINT min_max CHECK (min_value < max_value)
    );
  up: |
    ALTER TABLE "test"."dummy" ADD CONSTRAINT "dummy_max_value_check" CHECK (max_value > 0);
    ALTER TABLE "test"."dummy" ADD CONSTRAINT "min_max" CHECK (min_value < max_value);
  down: |
    ALTER TABLE "test"."dummy" DROP CONSTRAINT "dummy_max_value_check";
    ALTER TABLE "test"."dummy" DROP CONSTRAINT "min_max";
RemoveCheckConstraintInNonPublicSchema:
  current: |
    CREATE SCHEMA test;
    CREATE TABLE test.dummy (
      min_value INT CHECK (min_value > 0),
      max_value INT CHECK (max_value > 0),
      CONSTRAINT min_max CHECK (min_value < max_value)
    );
  desired: |
    CREATE TABLE test.dummy (
      min_value INT CHECK (min_value > 0),
      max_value INT
    );
  up: |
    ALTER TABLE "test"."dummy" DROP CONSTRAINT "dummy_max_value_check";
    ALTER TABLE "test"."dummy" DROP CONSTRAINT "min_max";
  down: |
    ALTER TABLE "test"."dummy" ADD CONSTRAINT "dummy_max_value_check" CHECK (max_value > 0);
    ALTER TABLE "test"."dummy" ADD CONSTRAINT "min_max" CHECK (min_value < max_value);
SameTableNameAcrossSchemas:
  desired: |
    CREATE SCHEMA test;
    CREATE TABLE dummy (id int);
    CREATE TABLE test.dummy (id int);
  up: |
    CREATE SCHEMA test;
    CREATE TABLE dummy (id int);
    CREATE TABLE test.dummy (id int);
  down: |
    DROP TABLE "public"."dummy";
    DROP TABLE "test"."dummy";
CreateTableWithIdentityAlways:
  desired: |
    CREATE TABLE color (
      color_id INT GENERATED ALWAYS AS IDENTITY,
      color_name VARCHAR NOT NULL
    );

AddIdentityToExistingColumn:
  current: |
    CREATE TABLE color (
      color_id INT NOT NULL,
      color_name VARCHAR NOT NULL
    );
  desired: |
    CREATE TABLE color (
      color_id INT GENERATED BY DEFAULT AS IDENTITY,
      color_name VARCHAR NOT NULL
    );
  up: |
    ALTER TABLE "public"."color" ALTER COLUMN "color_id" ADD GENERATED BY DEFAULT AS IDENTITY;
  down: |
    ALTER TABLE "public"."color" ALTER COLUMN "color_id" DROP IDENTITY IF EXISTS;
RemoveIdentityFromColumn:
  current: |
    CREATE TABLE color (
      color_id INT GENERATED BY DEFAULT AS IDENTITY,
      color_name VARCHAR NOT NULL
    );
  desired: |
    CREATE TABLE color (
      color_id INT NOT NULL,
      color_name VARCHAR NOT NULL
    );
  up: |
    ALTER TABLE "public"."color" ALTER COLUMN "color_id" DROP IDENTITY IF EXISTS;
  down: |
    ALTER TABLE "public"."color" ALTER COLUMN "color_id" ADD GENERATED BY DEFAULT AS IDENTITY;
ChangeIdentityFromByDefaultToAlways:
  current: |
    CREATE TABLE color (
      color_id INT GENERATED BY DEFAULT AS IDENTITY,
      color_name VARCHAR NOT NULL
    );
  desired: |
    CREATE TABLE color (
      color_id INT GENERATED ALWAYS AS IDENTITY,
      color_name VARCHAR NOT NULL
    );
  up: |
    ALTER TABLE "public"."color" ALTER COLUMN "color_id" SET GENERATED ALWAYS;
  down: |
    ALTER TABLE "public"."color" ALTER COLUMN "color_id" SET GENERATED BY DEFAULT;
IdentityWithSequenceOptions:
  desired: |
    CREATE TABLE voltages (
      volt int GENERATED BY DEFAULT AS IDENTITY
        (START WITH -200 INCREMENT BY 10 MINVALUE -200 MAXVALUE 200)
    );

# Note: Sequence option changes are not supported, so this should result in no change
IdentitySequenceOptionsIgnored:
  current: |
    CREATE TABLE voltages (
      volt int GENERATED BY DEFAULT AS IDENTITY
        (START WITH -200 INCREMENT BY 10 MINVALUE -200 MAXVALUE 200)
    );
  desired: |
    CREATE TABLE voltages (
      volt int GENERATED BY DEFAULT AS IDENTITY
        (START WITH -100 INCREMENT BY 5 MINVALUE -100 MAXVALUE 100)
    );

AddIdentityWithSequenceToExistingColumn:
  current: |
    CREATE TABLE voltages (
      volt int
    );
  desired: |
    CREATE TABLE voltages (
      volt int GENERATED BY DEFAULT AS IDENTITY
        (START WITH -100 INCREMENT BY 5 MINVALUE -100 MAXVALUE 100)
    );
  up: |
    ALTER TABLE "public"."voltages" ALTER COLUMN "volt" SET NOT NULL;
    ALTER TABLE "public"."voltages" ALTER COLUMN "volt" ADD GENERATED BY DEFAULT AS IDENTITY (START WITH -100 INCREMENT BY 5 MINVALUE -100 MAXVALUE 100);
  down: |
    ALTER TABLE "public"."voltages" ALTER COLUMN "volt" DROP IDENTITY IF EXISTS;
    ALTER TABLE "public"."voltages" ALTER COLUMN "volt" DROP NOT NULL;
AddNewIdentityColumnWithSequence:
  current: |
    CREATE TABLE voltages (
      name varchar NOT NULL
    );
  desired: |
    CREATE TABLE voltages (
      name varchar NOT NULL,
      volt int GENERATED BY DEFAULT AS IDENTITY
        (START WITH -100 INCREMENT BY 5 MINVALUE -100 MAXVALUE 100)
    );
  up: |
    ALTER TABLE "public"."voltages" ADD COLUMN "volt" integer GENERATED BY DEFAULT AS IDENTITY (START WITH -100 INCREMENT BY 5 MINVALUE -100 MAXVALUE 100);
  down: |
    ALTER TABLE "public"."voltages" DROP COLUMN "volt";
AddUniqueConstraintInNonPublicSchema:
  current: |
    CREATE SCHEMA test;
    CREATE TABLE test.dummy (a int, b int);
  desired: |
    CREATE TABLE test.dummy (a int, b int);
    ALTER TABLE test.dummy ADD CONSTRAINT a_b_uniq UNIQUE (a, b);
  up: |
    ALTER TABLE test.dummy ADD CONSTRAINT a_b_uniq UNIQUE (a, b);
  down: |
    ALTER TABLE "test"."dummy" DROP CONSTRAINT "a_b_uniq";
ChangeUniqueConstraintInNonPublicSchema:
  current: |
    CREATE SCHEMA test;
    CREATE TABLE test.dummy (a int, b int);
    ALTER TABLE test.dummy ADD CONSTRAINT a_b_uniq UNIQUE (a, b);
  desired: |
    CREATE TABLE test.dummy (a int, b int);
    ALTER TABLE test.dummy ADD CONSTRAINT a_uniq UNIQUE (a) DEFERRABLE INITIALLY DEFERRED;
  up: |
    ALTER TABLE test.dummy ADD CONSTRAINT a_uniq UNIQUE (a) DEFERRABLE INITIALLY DEFERRED;
    ALTER TABLE "test"."dummy" DROP CONSTRAINT "a_b_uniq";
  down: |
    ALTER TABLE test.dummy ADD CONSTRAINT a_b_uniq UNIQUE (a, b);
    ALTER TABLE "test"."dummy" DROP CONSTRAINT "a_uniq";
TableLevelCheckMultiColumnAllAny:
  desired: |
    CREATE TABLE multi_check_test (
      id INTEGER PRIMARY KEY,
      state TEXT NOT NULL,
      priority INTEGER NOT NULL,
      CONSTRAINT valid_state_priority CHECK (
        (state = ANY (ARRAY['active', 'pending']) AND priority >= ALL (ARRAY[1, 2])) OR
        (state = ALL (ARRAY['inactive']) AND priority = ANY (ARRAY[0]))
      )
    );

ModifyTableLevelCheckMultiColumnAllAny:
  current: |
    CREATE TABLE multi_check_test (
      id INTEGER PRIMARY KEY,
      state TEXT NOT NULL,
      priority INTEGER NOT NULL,
      CONSTRAINT valid_state_priority CHECK (
        (state = ANY (ARRAY['active', 'pending']) AND priority >= ALL (ARRAY[1, 2])) OR
        (state = ALL (ARRAY['inactive']) AND priority = ANY (ARRAY[0]))
      )
    );
  desired: |
    CREATE TABLE multi_check_test (
      id INTEGER PRIMARY KEY,
      state TEXT NOT NULL,
      priority INTEGER NOT NULL,
      CONSTRAINT valid_state_priority CHECK (
        (state = ANY (ARRAY['active', 'pending', 'waiting']) AND priority >= ALL (ARRAY[1, 2])) OR
        (state = ALL (ARRAY['inactive']) AND priority = ANY (ARRAY[0]))
      )
    );
  up: |
    ALTER TABLE "public"."multi_check_test" DROP CONSTRAINT "valid_state_priority";
    ALTER TABLE "public"."multi_check_test" ADD CONSTRAINT "valid_state_priority" CHECK (state = ANY (ARRAY['active', 'pending', 'waiting']) and priority >= ALL (ARRAY[1, 2]) or state = ALL (ARRAY['inactive']) and priority = ANY (ARRAY[0]));
  down: |
    ALTER TABLE "public"."multi_check_test" DROP CONSTRAINT "valid_state_priority";
    ALTER TABLE "public"."multi_check_test" ADD CONSTRAINT "valid_state_priority" CHECK (state = ANY (ARRAY['active', 'pending']) and priority >= ALL (ARRAY[1, 2]) or state = ALL (ARRAY['inactive']) and priority = ANY (ARRAY[0]));
DecimalDefault:
  current: |
    CREATE TABLE some_table (
      v0 decimal(5, 2) DEFAULT 0.0,
      v1 decimal(5, 2) DEFAULT 1.2,
      v2 decimal(30, 20) DEFAULT  0.12345,
      v3 decimal(30, 20) DEFAULT '0.0000000000123456789'
    );
  desired: |
    CREATE TABLE some_table (
      v0 decimal(5, 2) DEFAULT 0.01,
      v1 decimal(5, 2) DEFAULT 1.23,
      v2 decimal(30, 20) DEFAULT  0.1234,
      v3 decimal(30, 20) DEFAULT '0.00000000001234567891'
    );
  up: |
    ALTER TABLE "public"."some_table" ALTER COLUMN "v0" SET DEFAULT 0.010000;
    ALTER TABLE "public"."some_table" ALTER COLUMN "v1" SET DEFAULT 1.230000;
    ALTER TABLE "public"."some_table" ALTER COLUMN "v2" SET DEFAULT 0.123400;
    ALTER TABLE "public"."some_table" ALTER COLUMN "v3" SET DEFAULT '0.00000000001234567891';
  down: |
    ALTER TABLE "public"."some_table" ALTER COLUMN "v0" SET DEFAULT 0.000000;
    ALTER TABLE "public"."some_table" ALTER COLUMN "v1" SET DEFAULT 1.200000;
    ALTER TABLE "public"."some_table" ALTER COLUMN "v2" SET DEFAULT 0.123450;
    ALTER TABLE "public"."some_table" ALTER COLUMN "v3" SET DEFAULT '0.0000000000123456789';
NegativeDefaultNumbers:
  desired: |
    CREATE TABLE items (
      v0 float DEFAULT - 20,
      v1 float DEFAULT -3.14,
      v6 float DEFAULT -20,
      v7 decimal(5, 2) DEFAULT -20.0,
      v8 decimal(5, 2) DEFAULT 20.0,
      v9 decimal(5, 2) DEFAULT 0.0,
      v10 decimal(10, 4) DEFAULT 0.001,
      v11 decimal(10, 4) DEFAULT -0.001
    );
DefaultString:
  current: |
    CREATE TABLE some_table (
      v0 TEXT DEFAULT 'foo',
      v1 TEXT DEFAULT 'BAR'
    );
  desired: |
    CREATE TABLE some_table (
      v0 TEXT DEFAULT 'FOO',
      v1 TEXT DEFAULT 'bar'
    );
  up: |
    ALTER TABLE "public"."some_table" ALTER COLUMN "v0" SET DEFAULT 'FOO';
    ALTER TABLE "public"."some_table" ALTER COLUMN "v1" SET DEFAULT 'bar';
  down: |
    ALTER TABLE "public"."some_table" ALTER COLUMN "v0" SET DEFAULT 'foo';
    ALTER TABLE "public"."some_table" ALTER COLUMN "v1" SET DEFAULT 'BAR';
NumericDecimalVariablePrecision:
  current: |
    CREATE TABLE test (
      id int,
      num numeric,
      price decimal
    );
  desired: |
    CREATE TABLE test (
      id int,
      num numeric,
      price decimal
    );
NumericDecimalExplicit:
  current: |
    CREATE TABLE test (
      id int,
      num1 numeric(10),
      num2 numeric(15, 4),
      price1 decimal(12),
      price2 decimal(20, 6)
    );
  desired: |
    CREATE TABLE test (
      id int,
      num1 numeric(10),
      num2 numeric(15, 4),
      price1 decimal(12),
      price2 decimal(20, 6)
    );
AlterColumnSetDefault:
  current: |
    CREATE TABLE users (
      id bigint NOT NULL,
      status varchar(20),
      priority int
    );
  desired: |
    CREATE TABLE users (
      id bigint NOT NULL,
      status varchar(20) DEFAULT 'active',
      priority int DEFAULT 1
    );
  up: |
    ALTER TABLE "public"."users" ALTER COLUMN "status" SET DEFAULT 'active';
    ALTER TABLE "public"."users" ALTER COLUMN "priority" SET DEFAULT 1;
  down: |
    ALTER TABLE "public"."users" ALTER COLUMN "status" DROP DEFAULT;
    ALTER TABLE "public"."users" ALTER COLUMN "priority" DROP DEFAULT;
AlterColumnDropDefault:
  current: |
    CREATE TABLE users (
      id bigint NOT NULL,
      status varchar(20) DEFAULT 'active',
      priority int DEFAULT 1
    );
  desired: |
    CREATE TABLE users (
      id bigint NOT NULL,
      status varchar(20),
      priority int
    );
  up: |
    ALTER TABLE "public"."users" ALTER COLUMN "status" DROP DEFAULT;
    ALTER TABLE "public"."users" ALTER COLUMN "priority" DROP DEFAULT;
  down: |
    ALTER TABLE "public"."users" ALTER COLUMN "status" SET DEFAULT 'active';
    ALTER TABLE "public"."users" ALTER COLUMN "priority" SET DEFAULT 1;
AlterColumnChangeDefault:
  current: |
    CREATE TABLE users (
      id bigint NOT NULL,
      status varchar(20) DEFAULT 'pending',
      is_active boolean DEFAULT false
    );
  desired: |
    CREATE TABLE users (
      id bigint NOT NULL,
      status varchar(20) DEFAULT 'active',
      is_active boolean DEFAULT true
    );
  up: |
    ALTER TABLE "public"."users" ALTER COLUMN "status" SET DEFAULT 'active';
    ALTER TABLE "public"."users" ALTER COLUMN "is_active" SET DEFAULT true;
  down: |
    ALTER TABLE "public"."users" ALTER COLUMN "status" SET DEFAULT 'pending';
    ALTER TABLE "public"."users" ALTER COLUMN "is_active" SET DEFAULT false;
AlterColumnSetNotNull:
  current: |
    CREATE TABLE users (
      id bigint NOT NULL,
      name varchar(100),
      email varchar(255)
    );
  desired: |
    CREATE TABLE users (
      id bigint NOT NULL,
      name varchar(100) NOT NULL,
      email varchar(255) NOT NULL
    );
  up: |
    ALTER TABLE "public"."users" ALTER COLUMN "name" SET NOT NULL;
    ALTER TABLE "public"."users" ALTER COLUMN "email" SET NOT NULL;
  down: |
    ALTER TABLE "public"."users" ALTER COLUMN "name" DROP NOT NULL;
    ALTER TABLE "public"."users" ALTER COLUMN "email" DROP NOT NULL;
AlterColumnDropNotNull:
  current: |
    CREATE TABLE users (
      id bigint NOT NULL,
      name varchar(100) NOT NULL,
      email varchar(255) NOT NULL
    );
  desired: |
    CREATE TABLE users (
      id bigint NOT NULL,
      name varchar(100),
      email varchar(255)
    );
  up: |
    ALTER TABLE "public"."users" ALTER COLUMN "name" DROP NOT NULL;
    ALTER TABLE "public"."users" ALTER COLUMN "email" DROP NOT NULL;
  down: |
    ALTER TABLE "public"."users" ALTER COLUMN "name" SET NOT NULL;
    ALTER TABLE "public"."users" ALTER COLUMN "email" SET NOT NULL;
AlterColumnChangeNotNullAndDefault:
  current: |
    CREATE TABLE users (
      id bigint NOT NULL,
      name varchar(100),
      email varchar(255) NOT NULL DEFAULT 'unknown@example.com'
    );
  desired: |
    CREATE TABLE users (
      id bigint NOT NULL,
      name varchar(100) NOT NULL DEFAULT 'anonymous',
      email varchar(255)
    );
  up: |
    ALTER TABLE "public"."users" ALTER COLUMN "name" SET NOT NULL;
    ALTER TABLE "public"."users" ALTER COLUMN "name" SET DEFAULT 'anonymous';
    ALTER TABLE "public"."users" ALTER COLUMN "email" DROP NOT NULL;
    ALTER TABLE "public"."users" ALTER COLUMN "email" DROP DEFAULT;
  down: |
    ALTER TABLE "public"."users" ALTER COLUMN "name" DROP NOT NULL;
    ALTER TABLE "public"."users" ALTER COLUMN "name" DROP DEFAULT;
    ALTER TABLE "public"."users" ALTER COLUMN "email" SET NOT NULL;
    ALTER TABLE "public"."users" ALTER COLUMN "email" SET DEFAULT 'unknown@example.com';
TypedLiterals:
  current: |
    CREATE TABLE events (
      id serial PRIMARY KEY
    );
  desired: |
    CREATE TABLE events (
      id serial PRIMARY KEY,
      event_date date DEFAULT DATE '2024-01-01',
      event_time time DEFAULT TIME '12:00:00',
      event_timestamp timestamp DEFAULT TIMESTAMP '2024-01-01 12:00:00'
    );
  up: |
    ALTER TABLE "public"."events" ADD COLUMN "event_date" date DEFAULT '2024-01-01';
    ALTER TABLE "public"."events" ADD COLUMN "event_time" time DEFAULT '12:00:00';
    ALTER TABLE "public"."events" ADD COLUMN "event_timestamp" timestamp DEFAULT '2024-01-01 12:00:00';
  down: |
    ALTER TABLE "public"."events" DROP COLUMN "event_timestamp";
    ALTER TABLE "public"."events" DROP COLUMN "event_time";
    ALTER TABLE "public"."events" DROP COLUMN "event_date";
TypedLiteralsIdempotency:
  current: |
    CREATE TABLE events (
      id serial PRIMARY KEY,
      event_date date DEFAULT DATE '2024-01-01',
      event_time time DEFAULT TIME '12:00:00',
      event_timestamp timestamp DEFAULT TIMESTAMP '2024-01-01 12:00:00'
    );
  desired: |
    CREATE TABLE events (
      id serial PRIMARY KEY,
      event_date date DEFAULT DATE '2024-01-01',
      event_time time DEFAULT TIME '12:00:00',
      event_timestamp timestamp DEFAULT TIMESTAMP '2024-01-01 12:00:00'
    );
TypedLiteralsChangeDefault:
  current: |
    CREATE TABLE events (
      id serial PRIMARY KEY,
      event_date date DEFAULT DATE '2024-01-01',
      event_time time DEFAULT TIME '12:00:00',
      event_timestamp timestamp DEFAULT TIMESTAMP '2024-01-01 12:00:00'
    );
  desired: |
    CREATE TABLE events (
      id serial PRIMARY KEY,
      event_date date DEFAULT DATE '2024-12-31',
      event_time time DEFAULT TIME '23:59:59',
      event_timestamp timestamp DEFAULT TIMESTAMP '2024-12-31 23:59:59'
    );
  up: |
    ALTER TABLE "public"."events" ALTER COLUMN "event_date" SET DEFAULT '2024-12-31';
    ALTER TABLE "public"."events" ALTER COLUMN "event_time" SET DEFAULT '23:59:59';
    ALTER TABLE "public"."events" ALTER COLUMN "event_timestamp" SET DEFAULT '2024-12-31 23:59:59';
  down: |
    ALTER TABLE "public"."events" ALTER COLUMN "event_date" SET DEFAULT '2024-01-01';
    ALTER TABLE "public"."events" ALTER COLUMN "event_time" SET DEFAULT '12:00:00';
    ALTER TABLE "public"."events" ALTER COLUMN "event_timestamp" SET DEFAULT '2024-01-01 12:00:00';
TypedLiteralsInCheckWithCast:
  current: |
    CREATE TABLE events (
      id serial PRIMARY KEY
    );
  desired: |
    CREATE TABLE events (
      id serial PRIMARY KEY,
      event_date date CHECK (event_date >= '2020-01-01'::date),
      event_time time CHECK (event_time >= time '09:00:00'),
      event_end_date date CHECK (event_end_date <= DATE '2030-12-31')
    );
  up: |
    ALTER TABLE "public"."events" ADD COLUMN "event_date" date CHECK (event_date >= '2020-01-01');
    ALTER TABLE "public"."events" ADD COLUMN "event_time" time CHECK (event_time >= '09:00:00'::time);
    ALTER TABLE "public"."events" ADD COLUMN "event_end_date" date CHECK (event_end_date <= '2030-12-31');
  down: |
    ALTER TABLE "public"."events" DROP COLUMN "event_end_date";
    ALTER TABLE "public"."events" DROP COLUMN "event_time";
    ALTER TABLE "public"."events" DROP COLUMN "event_date";
# Multi-dimensional array support
CreateTableWithMultiDimensionalArrays:
  desired: |
    CREATE TABLE matrices (
      id serial PRIMARY KEY,
      matrix_2d int[][],
      matrix_3d text[][][],
      coords double precision[][]
    );

AddMultiDimensionalArrayColumn:
  current: |
    CREATE TABLE matrices (
      id serial PRIMARY KEY
    );
  desired: |
    CREATE TABLE matrices (
      id serial PRIMARY KEY,
      matrix_2d int[][]
    );
  up: |
    ALTER TABLE "public"."matrices" ADD COLUMN "matrix_2d" integer[];
  down: |
    ALTER TABLE "public"."matrices" DROP COLUMN "matrix_2d";
MultiDimensionalArrayWithDefaultEmpty:
  desired: |
    CREATE TABLE matrices (
      id serial PRIMARY KEY,
      matrix_2d int[][] DEFAULT ARRAY[]::int[],
      matrix_3d text[][][] DEFAULT ARRAY[]::text[]
    );

MultiDimensionalArrayWithNestedConstructor:
  desired: |
    CREATE TABLE matrices (
      id serial PRIMARY KEY,
      matrix_2d int[][] DEFAULT ARRAY[ARRAY[1, 2], ARRAY[3, 4]]
    );

ChangeMultiDimensionalArrayDefault:
  current: |
    CREATE TABLE matrices (
      id serial PRIMARY KEY,
      matrix_2d int[][] DEFAULT ARRAY[]::int[]
    );
  desired: |
    CREATE TABLE matrices (
      id serial PRIMARY KEY,
      matrix_2d int[][] DEFAULT ARRAY[ARRAY[1, 2]]
    );
  up: |
    ALTER TABLE "public"."matrices" ALTER COLUMN "matrix_2d" SET DEFAULT ARRAY[ARRAY[1, 2]];
  down: |
    ALTER TABLE "public"."matrices" ALTER COLUMN "matrix_2d" SET DEFAULT ARRAY[]::integer[];

# PostgreSQL treats int[], int[][], int[][][] all as int[] internally
MultiDimensionalArrayEquivalence1D2D:
  current: |
    CREATE TABLE test (
      arr int[]
    );
  desired: |
    CREATE TABLE test (
      arr int[][]
    );
MultiDimensionalArrayEquivalence2D3D:
  current: |
    CREATE TABLE test (
      arr int[][]
    );
  desired: |
    CREATE TABLE test (
      arr int[][][]
    );

# This ensures the parser handles storage parameters like fillfactor='70'
CreateIndexWithStorageParameterString:
  desired: |
    CREATE TABLE test_table (
      id serial,
      data text
    );
    CREATE INDEX idx_data ON test_table USING hash (data) WITH (fillfactor='70');

CreateIndexWithStorageParameterInt:
  desired: |
    CREATE TABLE test_table (
      id serial,
      data text
    );
    CREATE INDEX idx_data ON test_table USING btree (data) WITH (fillfactor=70);


CreateIndexWithUsingAndInclude:
  desired: |
    CREATE TABLE users (
      id serial,
      email text,
      name text,
      created_at timestamp
    );
    CREATE INDEX idx_email_include_name ON users USING btree (email) INCLUDE (name);

CreateIndexWithUsingIncludeWhere:
  desired: |
    CREATE TABLE orders (
      id serial,
      user_id int,
      status text,
      total numeric
    );
    CREATE INDEX idx_active_orders ON orders USING btree (user_id, status) INCLUDE (total) WHERE status = 'active';

CreateIndexWithMultipleStorageParameters:
  desired: |
    CREATE TABLE test_table (
      id serial,
      data text
    );
    CREATE INDEX idx_data_multi ON test_table USING btree (data) WITH (fillfactor='70', deduplicate_items='on');

CreateIndexWithOperatorClassAndWith:
  desired: |
    CREATE TABLE text_data (
      id serial,
      content text
    );
    CREATE INDEX idx_content_pattern ON text_data USING btree (content text_pattern_ops) WITH (fillfactor=90);

DefaultValueWithArrayTypeCast:
  desired: |
    CREATE TABLE settings (
      id serial,
      allowed_values text[] DEFAULT ARRAY['option1', 'option2']::text[]
    );

# Test for CREATE INDEX with string value for integer parameter
# PostgreSQL exports integer parameters as strings, ensure idempotency
CreateIndexWithStringifiedIntParameter:
  current: |
    CREATE TABLE test_table (
      id serial,
      data text
    );
    CREATE INDEX idx_data ON test_table USING btree (data) WITH (fillfactor=70);
  desired: |
    CREATE TABLE test_table (
      id serial,
      data text
    );
    CREATE INDEX idx_data ON test_table USING btree (data) WITH (fillfactor='70');

# Note: The parser can handle arbitrary storage parameter names (e.g., custom_param='value')
# but PostgreSQL itself validates and rejects unrecognized parameters at runtime.
# This is expected PostgreSQL behavior, not a parser limitation.

CreateIndexWithMultipleIncludeColumns:
  desired: |
    CREATE TABLE products (
      id serial,
      sku text,
      name text,
      price numeric,
      stock int
    );
    CREATE INDEX idx_sku_multi_include ON products USING btree (sku) INCLUDE (name, price, stock);

CreateIndexConcurrentlyWithUsingAndInclude:
  desired: |
    CREATE TABLE products (
      id serial,
      sku text,
      name text,
      price numeric
    );
    CREATE INDEX CONCURRENTLY idx_sku_include ON products USING btree (sku) INCLUDE (name, price);


# Test for CREATE INDEX with fillfactor parameter variations
# Ensures both integer and string values work and are treated as equivalent (main fix)
CreateIndexFillfactorVariations:
  current: |
    CREATE TABLE test_table (
      id serial,
      data text
    );
    CREATE INDEX idx1 ON test_table USING btree (data) WITH (fillfactor=70);
    CREATE INDEX idx2 ON test_table USING btree (id) WITH (fillfactor='80');
  desired: |
    CREATE TABLE test_table (
      id serial,
      data text
    );
    CREATE INDEX idx1 ON test_table USING btree (data) WITH (fillfactor='70');
    CREATE INDEX idx2 ON test_table USING btree (id) WITH (fillfactor=80);

CreateIndexUsingIncludeWhere:
  desired: |
    CREATE TABLE orders (
      id serial,
      user_id int,
      status text,
      total numeric
    );
    CREATE INDEX idx_orders_active ON orders USING btree (user_id, status)
      INCLUDE (total)
      WHERE status = 'active';

# Test for CREATE INDEX with generic storage parameter names
# Parser accepts any parameter name (PostgreSQL validates at runtime)
CreateIndexGenericStorageParameter:
  desired: |
    CREATE TABLE test_table (
      id serial,
      data text
    );
    CREATE INDEX idx_data ON test_table USING btree (data) WITH (deduplicate_items='on');

CreateIndexWithStorageParameterAndWhere:
  desired: |
    CREATE TABLE test_table (
      id serial,
      status text
    );
    CREATE INDEX idx_status ON test_table USING btree (status) WITH (fillfactor='70') WHERE status = 'active';

CreateIndexWithDateColumn:
  desired: |
    CREATE TABLE test_table (
      id serial,
      "date" date
    );
    CREATE INDEX idx_date ON test_table USING btree (date);

# Test for CHECK constraint with type cast inside ARRAY elements
# PostgreSQL exports CHECK constraints with explicit type casts like 'value'::varchar::text
CheckConstraintWithTypeCastInArray:
  desired: |
    CREATE TABLE test_check_typecast (
      id serial PRIMARY KEY,
      status character varying CONSTRAINT test_check_typecast_status_check CHECK (status::text = ANY (ARRAY['active'::character varying::text, 'pending'::character varying::text]))
    );

# Test for CHECK constraint where ARRAY has outer type cast (ARRAY[...]::text[])
# PostgreSQL normalizes ARRAY['a'::varchar, 'b'::varchar]::text[] to ARRAY['a'::varchar::text, 'b'::varchar::text]
CheckConstraintWithArrayTypeCast:
  # The current state uses the PostgreSQL-normalized form (type cast on each element)
  current: |
    CREATE TABLE test_array_typecast (
      id serial PRIMARY KEY,
      reference_image_type character varying CONSTRAINT test_array_typecast_check CHECK (reference_image_type IS NULL OR (reference_image_type::text = ANY (ARRAY['user_uploaded'::character varying::text, 'common'::character varying::text, 'generated'::character varying::text])))
    );
  # The desired state uses the outer type cast form (type cast on the whole ARRAY)
  desired: |
    CREATE TABLE test_array_typecast (
      id serial PRIMARY KEY,
      reference_image_type character varying CONSTRAINT test_array_typecast_check CHECK (reference_image_type IS NULL OR (reference_image_type::text = ANY (ARRAY['user_uploaded'::character varying, 'common'::character varying, 'generated'::character varying]::text[])))
    );

# TODO: Fix this test - when enable_drop is false and DROP INDEX is skipped,
# the corresponding CREATE INDEX should also be skipped to avoid "relation already exists" error.
#
# Test for changing index uniqueness when enable_drop is false (the default)
# When an index changes from non-unique to unique, psqldef needs to DROP then CREATE.
# If DROP is skipped (enable_drop: false), CREATE should also be skipped to avoid
# "relation already exists" error.
# ChangeIndexUniquenessWithEnableDropFalse:
#   enable_drop: false
#   current: |
#     CREATE TABLE test_index_uniqueness (
#       id serial PRIMARY KEY,
#       session_id character varying NOT NULL
#     );
#     CREATE INDEX ix_test_session_id ON public.test_index_uniqueness USING btree (session_id);
#   desired: |
#     CREATE TABLE test_index_uniqueness (
#       id serial PRIMARY KEY,
#       session_id character varying NOT NULL
#     );
#     CREATE UNIQUE INDEX ix_test_session_id ON public.test_index_uniqueness USING btree (session_id);
#   # Both DROP and CREATE should be skipped when enable_drop is false
#   up: |
#     -- Skipped: DROP INDEX "public"."ix_test_session_id";
#     -- Skipped: CREATE UNIQUE INDEX ix_test_session_id ON public.test_index_uniqueness USING btree (session_id);
#   down: ""

<<<<<<< HEAD
UnnamedForeignKey:
  desired: |
    CREATE TABLE users (
      id BIGINT NOT NULL PRIMARY KEY
    );

    CREATE TABLE posts (
      id BIGINT NOT NULL PRIMARY KEY,
      user_id BIGINT,
      FOREIGN KEY (user_id) REFERENCES users(id)
    );

MultipleUnnamedForeignKeys:
  desired: |
    CREATE TABLE users (
      id BIGINT NOT NULL PRIMARY KEY,
      name VARCHAR(255) NOT NULL
    );

    CREATE TABLE categories (
      id BIGINT NOT NULL PRIMARY KEY,
      name VARCHAR(255) NOT NULL
    );

    CREATE TABLE tags (
      id BIGINT NOT NULL PRIMARY KEY,
      name VARCHAR(255) NOT NULL
    );

    CREATE TABLE articles (
      id BIGINT NOT NULL PRIMARY KEY,
      title VARCHAR(255) NOT NULL,
      author_id BIGINT NOT NULL,
      category_id BIGINT NOT NULL,
      tag_id BIGINT,
      FOREIGN KEY (author_id) REFERENCES users(id),
      FOREIGN KEY (category_id) REFERENCES categories(id),
      FOREIGN KEY (tag_id) REFERENCES tags(id)
    );

# Test dropping an unnamed FK: The FK in current state has a database-generated name
# (e.g., posts_user_id_fkey), but after dropping, the desired state has no FK.
# This verifies that column-based matching correctly identifies the FK to drop.
DropUnnamedForeignKey:
  current: |
    CREATE TABLE users (
      id BIGINT NOT NULL PRIMARY KEY
    );

    CREATE TABLE posts (
      id BIGINT NOT NULL PRIMARY KEY,
      user_id BIGINT,
      FOREIGN KEY (user_id) REFERENCES users(id)
    );
  desired: |
    CREATE TABLE users (
      id BIGINT NOT NULL PRIMARY KEY
    );

    CREATE TABLE posts (
      id BIGINT NOT NULL PRIMARY KEY,
      user_id BIGINT
    );

# Test modifying an unnamed FK to reference a different table.
# The FK in current state references users(id), but desired references admins(id).
# This verifies that column-based matching detects the FK needs to be recreated.
ModifyUnnamedForeignKey:
  current: |
    CREATE TABLE users (
      id BIGINT NOT NULL PRIMARY KEY
    );

    CREATE TABLE admins (
      id BIGINT NOT NULL PRIMARY KEY
    );

    CREATE TABLE posts (
      id BIGINT NOT NULL PRIMARY KEY,
      author_id BIGINT,
      FOREIGN KEY (author_id) REFERENCES users(id)
    );
  desired: |
    CREATE TABLE users (
      id BIGINT NOT NULL PRIMARY KEY
    );

    CREATE TABLE admins (
      id BIGINT NOT NULL PRIMARY KEY
    );

    CREATE TABLE posts (
      id BIGINT NOT NULL PRIMARY KEY,
      author_id BIGINT,
      FOREIGN KEY (author_id) REFERENCES admins(id)
    );

CompositeUnnamedForeignKey:
  desired: |
    CREATE TABLE tenants (
      id BIGINT NOT NULL PRIMARY KEY
    );

    CREATE TABLE users (
      tenant_id BIGINT NOT NULL,
      user_id BIGINT NOT NULL,
      name VARCHAR(255) NOT NULL,
      PRIMARY KEY (tenant_id, user_id)
    );

    CREATE TABLE posts (
      id BIGINT NOT NULL PRIMARY KEY,
      tenant_id BIGINT NOT NULL,
      author_id BIGINT NOT NULL,
      title VARCHAR(255) NOT NULL,
      FOREIGN KEY (tenant_id, author_id) REFERENCES users(tenant_id, user_id)
    );
=======
# Test: DROP TABLE should not generate COMMENT ON TABLE ... IS NULL for the dropped table
# PostgreSQL automatically removes table comments when the table is dropped.
DropTableWithComment:
  current: |
    CREATE TABLE foo (
      id serial PRIMARY KEY,
      name varchar(100) NOT NULL
    );
    COMMENT ON TABLE foo IS 'foo table';
  desired: ""
  up: |
    DROP TABLE "public"."foo";
  down: |
    CREATE TABLE foo (
      id serial PRIMARY KEY,
      name varchar(100) NOT NULL
    );
    COMMENT ON TABLE public.foo IS 'foo table';

DropTableWithColumnComment:
  current: |
    CREATE TABLE users (
      id serial PRIMARY KEY,
      name varchar(100) NOT NULL
    );
    COMMENT ON COLUMN users.name IS 'User name';
  desired: ""
  up: |
    DROP TABLE "public"."users";
  down: |
    CREATE TABLE users (
      id serial PRIMARY KEY,
      name varchar(100) NOT NULL
    );
    COMMENT ON COLUMN public.users.name IS 'User name';

DropTableWithBothTableAndColumnComments:
  current: |
    CREATE TABLE products (
      id serial PRIMARY KEY,
      name varchar(100) NOT NULL,
      price integer NOT NULL
    );
    COMMENT ON TABLE products IS 'Product catalog';
    COMMENT ON COLUMN products.name IS 'Product name';
    COMMENT ON COLUMN products.price IS 'Product price in cents';
  desired: ""
  up: |
    DROP TABLE "public"."products";
  down: |
    CREATE TABLE products (
      id serial PRIMARY KEY,
      name varchar(100) NOT NULL,
      price integer NOT NULL
    );
    COMMENT ON TABLE public.products IS 'Product catalog';
    COMMENT ON COLUMN public.products.name IS 'Product name';
    COMMENT ON COLUMN public.products.price IS 'Product price in cents';

DropOneTableWithCommentKeepAnother:
  current: |
    CREATE TABLE foo (
      id serial PRIMARY KEY,
      name varchar(100) NOT NULL
    );
    COMMENT ON TABLE foo IS 'foo table';
    CREATE TABLE bar (
      id serial PRIMARY KEY,
      name varchar(100) NOT NULL
    );
    COMMENT ON TABLE bar IS 'bar table';
  desired: |
    CREATE TABLE bar (
      id serial PRIMARY KEY,
      name varchar(100) NOT NULL
    );
    COMMENT ON TABLE bar IS 'bar table';
  up: |
    DROP TABLE "public"."foo";
  down: |
    CREATE TABLE foo (
      id serial PRIMARY KEY,
      name varchar(100) NOT NULL
    );
    COMMENT ON TABLE public.foo IS 'foo table';
>>>>>>> de5197b1
<|MERGE_RESOLUTION|>--- conflicted
+++ resolved
@@ -3830,7 +3830,6 @@
 #     -- Skipped: CREATE UNIQUE INDEX ix_test_session_id ON public.test_index_uniqueness USING btree (session_id);
 #   down: ""
 
-<<<<<<< HEAD
 UnnamedForeignKey:
   desired: |
     CREATE TABLE users (
@@ -3948,7 +3947,7 @@
       title VARCHAR(255) NOT NULL,
       FOREIGN KEY (tenant_id, author_id) REFERENCES users(tenant_id, user_id)
     );
-=======
+
 # Test: DROP TABLE should not generate COMMENT ON TABLE ... IS NULL for the dropped table
 # PostgreSQL automatically removes table comments when the table is dropped.
 DropTableWithComment:
@@ -4033,5 +4032,4 @@
       id serial PRIMARY KEY,
       name varchar(100) NOT NULL
     );
-    COMMENT ON TABLE public.foo IS 'foo table';
->>>>>>> de5197b1
+    COMMENT ON TABLE public.foo IS 'foo table';