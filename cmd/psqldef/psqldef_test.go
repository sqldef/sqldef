--- conflicted
+++ resolved
@@ -27,15 +27,9 @@
 		  id bigint NOT NULL,
 		  name text,
 		  age integer,
-<<<<<<< HEAD
-			profile character varying(50) NOT NULL DEFAULT ''::character varying,
-			joined_at timestamp with time zone NOT NULL DEFAULT '0001-01-01 00:00:00'::timestamp without time zone,
-			created_at timestamp with time zone DEFAULT now()
-=======
 		  profile character varying(50) NOT NULL DEFAULT ''::character varying,
 		  joined_at timestamp with time zone NOT NULL DEFAULT '0001-01-01 00:00:00'::timestamp without time zone,
 		  created_at timestamp with time zone DEFAULT now()
->>>>>>> 815b6704
 		);
 		`,
 	)
@@ -189,7 +183,6 @@
 	assertApplyOutput(t, createUsers+createPosts, nothingModified)
 }
 
-<<<<<<< HEAD
 func TestCreatePolicy(t *testing.T) {
 	resetTestDatabase()
 
@@ -232,8 +225,6 @@
 	assertApplyOutput(t, createUsers, nothingModified)
 }
 
-=======
->>>>>>> 815b6704
 func TestCreateView(t *testing.T) {
 	resetTestDatabase()
 
@@ -244,28 +235,16 @@
 	assertApplyOutput(t, createUsers+createPosts, nothingModified)
 
 	createView := stripHeredoc(`
-<<<<<<< HEAD
-		CREATE OR REPLACE VIEW view_user_posts AS SELECT p.id FROM (posts as p JOIN users as u ON ((p.user_id = u.id)));
-		`,
-	)
-	assertApplyOutput(t, createUsers+createPosts+createView, applyPrefix+
-		"CREATE OR REPLACE VIEW view_user_posts AS SELECT p.id FROM (posts as p JOIN users as u ON ((p.user_id = u.id)));\n",
-=======
 		CREATE VIEW view_user_posts AS SELECT p.id FROM (posts as p JOIN users as u ON ((p.user_id = u.id)));
 		`,
 	)
 	assertApplyOutput(t, createUsers+createPosts+createView, applyPrefix+
 		"CREATE VIEW view_user_posts AS SELECT p.id FROM (posts as p JOIN users as u ON ((p.user_id = u.id)));\n",
->>>>>>> 815b6704
 	)
 	assertApplyOutput(t, createUsers+createPosts+createView, nothingModified)
 
 	createView = stripHeredoc(`
-<<<<<<< HEAD
-		CREATE OR REPLACE VIEW view_user_posts AS SELECT p.id from (posts p INNER JOIN users u ON ((p.user_id = u.id))) WHERE (p.is_deleted = FALSE);
-=======
 		CREATE VIEW view_user_posts AS SELECT p.id from (posts p INNER JOIN users u ON ((p.user_id = u.id))) WHERE (p.is_deleted = FALSE);
->>>>>>> 815b6704
 		`,
 	)
 	assertApplyOutput(t, createUsers+createPosts+createView, applyPrefix+stripHeredoc(`
@@ -533,13 +512,15 @@
 	// workaround: local has `public.` but travis doesn't.
 	assertEquals(t, strings.Replace(out, "public.users", "users", 2), stripHeredoc(`
 		CREATE TABLE users (
-		    "id" bigint NOT NULL PRIMARY KEY,
+		    "id" bigint NOT NULL,
 		    "age" integer,
 		    "c_char_1" character(1),
 		    "c_char_10" character(10),
 		    "c_varchar_10" character varying(10),
 		    "c_varchar_unlimited" character varying
 		);
+		ALTER TABLE ONLY users
+		    ADD CONSTRAINT users_pkey PRIMARY KEY (id);
 		`,
 	))
 }
