--- conflicted
+++ resolved
@@ -1036,22 +1036,14 @@
 	assertApplyOutput(t, createTable, nothingModified)
 
 	createView := stripHeredoc(`
-<<<<<<< HEAD
-		CREATE OR REPLACE VIEW foo AS select u.id as id, p.id as post_id from  (mysqldef_test.users as u join mysqldef_test.posts as p on ((u.id = p.user_id)));
-=======
 		CREATE VIEW foo AS select u.id as id, p.id as post_id from  (mysqldef_test.users as u join mysqldef_test.posts as p on ((u.id = p.user_id)));
->>>>>>> 815b6704
 		`,
 	)
 	assertApplyOutput(t, createTable+createView, applyPrefix+createView)
 	assertApplyOutput(t, createTable+createView, nothingModified)
 
 	createView = stripHeredoc(`
-<<<<<<< HEAD
-		CREATE OR REPLACE VIEW foo AS select u.id as id, p.id as post_id from (mysqldef_test.users as u join mysqldef_test.posts as p on (((u.id = p.user_id) and (p.is_deleted = 0))));
-=======
 		CREATE VIEW foo AS select u.id as id, p.id as post_id from (mysqldef_test.users as u join mysqldef_test.posts as p on (((u.id = p.user_id) and (p.is_deleted = 0))));
->>>>>>> 815b6704
 		`,
 	)
 	expected := stripHeredoc(`
